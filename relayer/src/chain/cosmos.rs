--- conflicted
+++ resolved
@@ -115,22 +115,16 @@
 // https://github.com/cosmos/cosmos-sdk/blob/v0.44.0/types/errors/errors.go#L115-L117
 
 pub struct CosmosSdkChain {
-<<<<<<< HEAD
-    pub(crate) config: ChainConfig,
-    pub(crate) tx_config: TxConfig,
-    pub(crate) rpc_client: HttpClient,
-    pub(crate) grpc_addr: Uri,
-=======
-    config: ChainConfig,
-    tx_config: TxConfig,
-    rpc_client: HttpClient,
-    grpc_addr: Uri,
-    light_client: TmLightClient,
->>>>>>> 8f01f9ff
-    rt: Arc<TokioRuntime>,
-    keybase: KeyRing,
+    pub config: ChainConfig,
+    pub tx_config: TxConfig,
+    pub rpc_client: HttpClient,
+    pub grpc_addr: Uri,
+    pub light_client: TmLightClient,
+    pub rt: Arc<TokioRuntime>,
+    pub keybase: KeyRing,
+
     /// A cached copy of the account information
-    pub(crate) account: Option<Account>,
+    pub account: Option<Account>,
 }
 
 impl CosmosSdkChain {
