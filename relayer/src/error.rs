//! This module defines the various errors that be raised in the relayer.

use core::time::Duration;

use flex_error::{define_error, DisplayOnly, TraceClone, TraceError};
use http::uri::InvalidUri;
use humantime::format_duration;
use prost::{DecodeError, EncodeError};
use regex::Regex;
use tendermint::Error as TendermintError;
use tendermint_light_client::components::io::IoError as LightClientIoError;
use tendermint_light_client::errors::{
    Error as LightClientError, ErrorDetail as LightClientErrorDetail,
};
use tendermint_proto::Error as TendermintProtoError;
use tendermint_rpc::endpoint::abci_query::AbciQuery;
use tendermint_rpc::endpoint::broadcast::tx_commit::TxResult;
use tendermint_rpc::Error as TendermintRpcError;
use tonic::{
    metadata::errors::InvalidMetadataValue, transport::Error as TransportError,
    Status as GrpcStatus,
};

use ibc::{
    clients::ics07_tendermint::error as tendermint_error,
    core::{
        ics02_client::{client_type::ClientType, error as client_error},
        ics03_connection::error as connection_error,
        ics23_commitment::error as commitment_error,
        ics24_host::identifier::{ChainId, ChannelId, ConnectionId},
    },
    proofs::ProofError,
    relayer::ics18_relayer::error as relayer_error,
};

use crate::chain::cosmos::version;
use crate::chain::cosmos::GENESIS_MAX_BYTES_MAX_FRACTION;
use crate::chain::psql_cosmos::PsqlError;
use crate::event::monitor;
use crate::keyring::errors::Error as KeyringError;
use crate::sdk_error::SdkError;

define_error! {
    Error {
        Io
            [ TraceError<std::io::Error> ]
            |_| { "I/O error" },

        Rpc
            { url: tendermint_rpc::Url }
            [ TraceClone<TendermintRpcError> ]
            |e| { format!("RPC error to endpoint {}", e.url) },

        AbciQuery
            { query: AbciQuery }
            |e| { format!("ABCI query returned an error: {:?}", e.query) },

        CheckTx
            {
                detail: SdkError,
                tx: TxResult
            }
            |e| { format!("CheckTx commit returned an error: {0}, raw result: {1:?}", e.detail, e.tx) },

        DeliverTx
            {
                detail: SdkError,
                tx: TxResult
            }
            |e| { format!("DeliverTx Commit returns error: {0}. RawResult: {1:?}", e.detail, e.tx) },

        WebSocket
            { url: tendermint_rpc::Url }
            |e| { format!("Websocket error to endpoint {}", e.url) },

        EventMonitor
            [ monitor::Error ]
            |_| { "event monitor error" },

        Grpc
            |_| { "gRPC error" },

        GrpcStatus
            { status: GrpcStatus }
            |e| { format!("gRPC call failed with status: {0}", e.status) },

        GrpcTransport
            [ TraceError<TransportError> ]
            |_| { "error in underlying transport when making gRPC call" },

        GrpcResponseParam
            { param: String }
            |e| { format!("missing parameter in GRPC response: {}", e.param) },

        Decode
            [ TraceError<TendermintProtoError> ]
            |_| { "error decoding protobuf" },

        LightClientVerification
            { chain_id: String }
            [ LightClientError ]
            |e| { format!("light client verification error for chain id {0}", e.chain_id) },

        LightClientState
            [ client_error::Error ]
            |_| { "light client encountered error due to client state".to_string() },

        LightClientIo
            { address: String }
            [ LightClientIoError ]
            |e| { format!("light client error for RPC address {0}", e.address) },

        ChainNotCaughtUp
            {
                address: String,
                chain_id: ChainId,
            }
            |e| { format!("node at {} running chain {} not caught up", e.address, e.chain_id) },

        PrivateStore
            |_| { "requested proof for a path in the private store" },

        Event
            |_| { "bad notification" },

        ConversionFromAny
            [ TraceError<TendermintProtoError> ]
            |_| { "conversion from a protobuf `Any` into a domain type failed" },

        EmptyUpgradedClientState
            |_| { "found no upgraded client state" },

        ConsensusStateTypeMismatch
            {
                expected: ClientType,
                got: ClientType,
            }
            |e| { format!("consensus state type mismatch; hint: expected client type '{0}', got '{1}'", e.expected, e.got) },

        EmptyResponseValue
            |_| { "empty response value" },

        EmptyResponseProof
            |_| { "empty response proof" },

        MalformedProof
            [ ProofError ]
            |_| { "malformed proof" },

        InvalidHeight
            [ TendermintError ]
            |_| { "invalid height" },

        InvalidHeightNoSource
            |_| { "invalid height" },

        InvalidMetadata
            [ TraceError<InvalidMetadataValue> ]
            |_| { "invalid metadata" },

        BuildClientStateFailure
            |_| { "failed to create client state" },

        CreateClient
            { client_id: String }
            |e| { format!("failed to create client {0}", e.client_id) },

        ClientStateType
            { client_state_type: String }
            |e| { format!("unexpected client state type {0}", e.client_state_type) },

        ConnectionNotFound
            { connection_id: ConnectionId }
            |e| { format!("connection not found: {0}", e.connection_id) },

        BadConnectionState
            |_| { "bad connection state" },

        ConnOpen
            { connection_id: ConnectionId, reason: String }
            |e| {
                format!("failed to build conn open message {0}: {1}", e.connection_id, e.reason)
            },

        ConnOpenInit
            { reason: String }
            |e| { format!("failed to build conn open init: {0}", e.reason) },

        ConnOpenTry
            { reason: String }
            |e| { format!("failed to build conn open try: {0}", e.reason) },

        ChanOpenAck
            { channel_id: ChannelId, reason: String }
            |e| {
                format!("failed to build channel open ack {0}: {1}", e.channel_id, e.reason)
            },

        ChanOpenConfirm
            { channel_id: ChannelId, reason: String }
            |e| {
                format!("failed to build channel open confirm {0}: {1}", e.channel_id, e.reason)
            },

        ConsensusProof
            [ ProofError ]
            |_| { "failed to build consensus proof" },

        Packet
            { channel_id: ChannelId, reason: String }
            |e| {
                format!("failed to build packet {0}: {1}", e.channel_id, e.reason)
            },

        RecvPacket
            { channel_id: ChannelId, reason: String }
            |e| {
                format!("failed to build recv packet {0}: {1}", e.channel_id, e.reason)
            },

        AckPacket
            { channel_id: ChannelId, reason: String }
            |e| {
                format!("failed to build acknowledge packet {0}: {1}", e.channel_id, e.reason)
            },

        TimeoutPacket
            { channel_id: ChannelId, reason: String }
            |e| {
                format!("failed to build timeout packet {0}: {1}", e.channel_id, e.reason)
            },

        MessageTransaction
            { reason: String }
            |e| { format!("message transaction failure: {0}", e.reason) },

        Query
            { query: String }
            |e| { format!("query error occurred (failed to query for {0})", e.query) },

        KeyBase
            [ KeyringError ]
            |_| { "keyring error" },

        KeyNotFound
            { key_name: String }
            [ KeyringError ]
            |e| { format!("signature key not found: {}", e.key_name) },

        Ics02
            [ client_error::Error ]
            |e| { format!("ICS 02 error: {}", e.source) },

        Ics03
            [ connection_error::Error ]
            |_| { "ICS 03 error" },

        Ics07
            [ tendermint_error::Error ]
            |_| { "ICS 07 error" },

        Ics18
            [ relayer_error::Error ]
            |_| { "ICS 18 error" },

        Ics23
            [ commitment_error::Error ]
            |_| { "ICS 23 error" },

        InvalidUri
            { uri: String }
            [ TraceError<InvalidUri> ]
            |e| { format!("error parsing URI {}", e.uri) },

        ChainIdentifier
            { chain_id: String }
            |e| { format!("invalid chain identifier format: {0}", e.chain_id) },

        NonProvableData
            |_| { "requested proof for data in the privateStore" },

        ChannelSend
            |_| { "internal message-passing failure while sending inter-thread request/response" },

        ChannelReceive
            [ TraceError<crossbeam_channel::RecvError> ]
            |_| { "internal message-passing failure while receiving inter-thread request/response" },

        InvalidInputHeader
            |_| { "the input header is not recognized as a header for this chain" },

        TxNoConfirmation
            |_| { "failed tx: no confirmation" },

        Misbehaviour
            { reason: String }
            |e| { format!("error raised while submitting the misbehaviour evidence: {0}", e.reason) },

        InvalidKeyAddress
            { address: String }
            [ TendermintError ]
            |e| { format!("invalid key address: {0}", e.address) },

        Bech32Encoding
            [ TraceError<bech32::Error> ]
            |_| { "bech32 encoding failed" },

        ClientTypeMismatch
            {
                expected: ClientType,
                got: ClientType,
            }
            |e| {
                format!("client type mismatch: expected '{}', got '{}'",
                e.expected, e.got)
            },

        ProtobufDecode
            { payload_type: String }
            [ TraceError<DecodeError> ]
            |e| { format!("error decoding protocol buffer for {}", e.payload_type) },

        ProtobufEncode
            { payload_type: String }
            [ TraceError<EncodeError> ]
            |e| { format!("error encoding protocol buffer for {}", e.payload_type) },

        TxSimulateGasEstimateExceeded
            {
                chain_id: ChainId,
                estimated_gas: u64,
                max_gas: u64,
            }
            |e| {
                format!("{} gas estimate {} from simulated Tx exceeds the maximum configured {}",
                    e.chain_id, e.estimated_gas, e.max_gas)
            },

        HealthCheckJsonRpc
            {
                chain_id: ChainId,
                address: String,
                endpoint: String,
            }
            [ DisplayOnly<tendermint_rpc::error::Error> ]
            |e| {
                format!("health check failed for endpoint {0} on the JSON-RPC interface of chain {1}:{2}",
                    e.endpoint, e.chain_id, e.address)
            },

        FetchVersionParsing
            {
                chain_id: ChainId,
                address: String,
            }
            [ version::Error ]
            |e| {
                format!("failed while parsing version info for chain {0}:{1}; caused by: {2}",
                    e.chain_id, e.address, e.source)
            },

        FetchVersionGrpcTransport
            {
                chain_id: ChainId,
                address: String,
                endpoint: String,
            }
            [ DisplayOnly<tonic::transport::Error> ]
            |e| {
                format!("failed while fetching version info from endpoint {0} on the gRPC interface of chain {1}:{2}",
                    e.endpoint, e.chain_id, e.address)
            },

        FetchVersionGrpcStatus
            {
                chain_id: ChainId,
                address: String,
                endpoint: String,
                status: tonic::Status
            }
            |e| {
                format!("failed while fetching version info from endpoint {0} on the gRPC interface of chain {1}:{2}; caused by: {3}",
                    e.endpoint, e.chain_id, e.address, e.status)
            },

        FetchVersionInvalidVersionResponse
            {
                chain_id: ChainId,
                address: String,
                endpoint: String,
            }
            |e| {
                format!("failed while fetching version info from endpoint {0} on the gRPC interface of chain {1}:{2}; the gRPC response contains no application version information",
                    e.endpoint, e.chain_id, e.address)
            },

        ConfigValidationJsonRpc
            {
                chain_id: ChainId,
                address: String,
                endpoint: String,
            }
            [ DisplayOnly<tendermint_rpc::error::Error> ]
            |e| {
                format!("semantic config validation: failed to reach endpoint {0} on the JSON-RPC interface of chain {1}:{2}",
                    e.endpoint, e.chain_id, e.address)
            },

        ConfigValidationTxSizeOutOfBounds
            {
                chain_id: ChainId,
                configured_bound: usize,
                genesis_bound: u64,
            }
            |e| {
                format!("semantic config validation failed for option `max_tx_size` for chain '{}', reason: `max_tx_size` = {} is greater than {}% of the consensus parameter `max_size` = {}",
                    e.chain_id, e.configured_bound, GENESIS_MAX_BYTES_MAX_FRACTION * 100.0, e.genesis_bound)
            },

        ConfigValidationMaxGasTooHigh
            {
                chain_id: ChainId,
                configured_max_gas: u64,
                consensus_max_gas: i64,
            }
            |e| {
                format!("semantic config validation failed for option `max_gas` for chain '{}', reason: `max_gas` = {} is greater than the consensus parameter `max_gas` = {}",
                    e.chain_id, e.configured_max_gas, e.consensus_max_gas)
            },

        ConfigValidationTrustingPeriodSmallerThanZero
            {
                chain_id: ChainId,
                trusting_period: Duration,
            }
            |e| {
                format!("semantic config validation failed for option `trusting_period` of chain '{}', reason: trusting period ({}) must be greater than zero",
                    e.chain_id, format_duration(e.trusting_period))
            },

        ConfigValidationTrustingPeriodGreaterThanUnbondingPeriod
            {
                chain_id: ChainId,
                trusting_period: Duration,
                unbonding_period: Duration,
            }
            |e| {
                format!("semantic config validation failed for option `trusting_period` of chain '{}', reason: trusting period ({}) must be smaller than the unbonding period ({})",
                    e.chain_id, format_duration(e.trusting_period), format_duration(e.unbonding_period))
            },

        ConfigValidationDefaultGasTooHigh
            {
                chain_id: ChainId,
                default_gas: u64,
                max_gas: u64,
            }
            |e| {
                format!("semantic config validation failed for option `default_gas` of chain '{}', reason: default gas ({}) must be smaller than the max gas ({})",
                    e.chain_id, e.default_gas, e.max_gas)
            },

        SdkModuleVersion
            {
                chain_id: ChainId,
                address: String,
                cause: String
            }
            |e| {
                format!("Hermes health check failed while verifying the application compatibility for chain {0}:{1}; caused by: {2}",
                    e.chain_id, e.address, e.cause)
            },

        UnknownAccountType
            {
                type_url: String
            }
            |e| {
                format!("Failed to deserialize account of an unknown protobuf type: {0}", e.type_url)
            },

        EmptyBaseAccount
            |_| { "empty BaseAccount within EthAccount" },

        EmptyQueryAccount
            { address: String }
            |e| { format!("Query/Account RPC returned an empty account for address: {}", e.address) },

        NoHistoricalEntries
            { chain_id: ChainId }
            |e| {
                format_args!(
                    "staking module for chain '{}' does not maintain any historical entries \
                    (`historical_entries` staking params is set to 0)",
                    e.chain_id
                )
            },


        TxIndexingDisabled
            { chain_id: ChainId }
            |e| {
                format_args!(
                    "transaction indexing for chain '{}' is disabled (`node_info.other.tx_index` is off)",
                    e.chain_id
                )
            },

        EmptyDenomTrace
<<<<<<< HEAD
        { hash: String }
        |e| {
            format_args!(
                "Query/DenomTrace RPC returned an empty denom trace for trace hash: {}", e.hash)
        },

        Psql
            [ TraceError<PsqlError> ]
            |_| { "error in the CosmosPsql runtime" },

        Sqlx
            [ TraceError<sqlx::Error> ]
            |_| { "error when interacting with the database" },

        JsonEncode
            [ TraceError<serde_json::Error> ]
            |_| { "failed to encode to JSON" }
    }
}

impl From<PsqlError> for Error {
    fn from(e: PsqlError) -> Self {
        Error::psql(e)
=======
            { hash: String }
            |e| {
                format_args!(
                    "Query/DenomTrace RPC returned an empty denom trace for trace hash: {}", e.hash)
            },

        MessageExceedsMaxTxSize
            { len: usize }
            |e| {
                format_args!("message length {} exceeds maximum transaction size", e.len)
            }
>>>>>>> 7f5106b7
    }
}

impl Error {
    pub fn send<T>(_: crossbeam_channel::SendError<T>) -> Error {
        Error::channel_send()
    }

    pub fn is_trusted_state_outside_trusting_period_error(&self) -> bool {
        match self.detail() {
            ErrorDetail::LightClientVerification(e) => matches!(
                e.source,
                LightClientErrorDetail::TrustedStateOutsideTrustingPeriod(_)
            ),
            _ => false,
        }
    }
}

impl GrpcStatusSubdetail {
    /// Check whether this gRPC error matches
    /// - message: verification failed: ... failed packet acknowledgement verification for client: client state height < proof height ...
    pub fn is_client_state_height_too_low(&self) -> bool {
        // Gaia v6.0.1 (SDK 0.44.5) returns code`InvalidArgument`, whereas gaia v6.0.4
        // (SDK 0.44.6, and potentially others) returns code `Unknown`.
        // Workaround by matching strictly on the status message.
        // if self.status.code() != tonic::Code::InvalidArgument
        //     return false;
        // }

        let msg = self.status.message();
        msg.contains("verification failed") && msg.contains("client state height < proof height")
    }

    /// Check whether this gRPC error message starts with "account sequence mismatch".
    ///
    /// # Note:
    /// This predicate is tested and validated against errors
    /// that appear at the `estimate_gas` step. The error
    /// predicate to be used at the `broadcast_tx_sync` step
    /// is different & relies on parsing the Response error code.
    ///
    /// It is currently expected that, in the case of a match, the error message is of form:
    /// "account sequence mismatch, expected E, got G: incorrect account sequence",
    /// where E > G.
    /// The case where E < G is considered recoverable and should have been previously handled
    /// (see `is_account_sequence_mismatch_that_can_be_ignored` for which the error is ignored and
    /// simulation uses default gas).
    /// However, if in future cosmos-sdk releases the gRPC error message changes such that
    /// it still starts with "account sequence mismatch" but the rest doesn't match the remainder of
    /// the pattern (", expected E, got G: incorrect account sequence"), or
    /// there are hermes code changes such that the E < G case is not previously caught anymore,
    /// then this predicate will catch all "account sequence mismatch" errors
    pub fn is_account_sequence_mismatch_that_requires_refresh(&self) -> bool {
        self.status.message().contains("account sequence mismatch")
    }

    /// Check whether this gRPC error matches:
    /// "account sequence mismatch, expected E, got G",
    /// where E < G.
    /// It is currently expected that, in the case of a match, the error message is of form:
    /// "account sequence mismatch, expected E, got G: incorrect account sequence"
    ///
    /// # Note:
    /// This predicate is tested and validated against errors
    /// that appear during the `estimate_gas` step.
    /// If it evaluates to true then the error is ignored and the transaction that caused this
    /// simulation error is still sent to mempool with `broadcast_tx_sync` allowing for potential
    /// recovery after mempool's `recheckTxs` step.
    /// More details in <https://github.com/informalsystems/ibc-rs/issues/2249>
    pub fn is_account_sequence_mismatch_that_can_be_ignored(&self) -> bool {
        match parse_sequences_in_mismatch_error_message(self.status.message()) {
            None => false,
            Some((expected, got)) => expected < got,
        }
    }
}

/// Assumes that the cosmos-sdk account sequence mismatch error message, that may be seen
/// during simulating or broadcasting a transaction, includes the following pattern:
/// "account sequence mismatch, expected E, got G".
/// If a match is found it extracts and returns (E, G).
fn parse_sequences_in_mismatch_error_message(message: &str) -> Option<(u64, u64)> {
    let re =
        Regex::new(r#"account sequence mismatch, expected (?P<expected>\d+), got (?P<got>\d+)"#)
            .unwrap();
    match re.captures(message) {
        None => None,
        Some(captures) => match (captures["expected"].parse(), captures["got"].parse()) {
            (Ok(e), Ok(g)) => Some((e, g)),
            _ => None,
        },
    }
}

pub const QUERY_PROOF_EXPECT_MSG: &str =
    "Internal error. Requested proof with query but no proof was returned.";

#[cfg(test)]
mod tests {
    use super::*;

    #[test]
    fn test_parse_sequences_in_mismatch_error_message() {
        struct Test<'a> {
            name: &'a str,
            message: &'a str,
            result: Option<(u64, u64)>,
        }
        let tests: Vec<Test<'_>> = vec![
            Test {
                name: "good mismatch error, expected < got",
                message:
                    "account sequence mismatch, expected 100, got 200: incorrect account sequence",
                result: Some((100, 200)),
            },
            Test {
                name: "good mismatch error, expected > got",
                message:
                    "account sequence mismatch, expected 200, got 100: incorrect account sequence",
                result: Some((200, 100)),
            },
            Test {
                name: "good changed mismatch error, expected < got",
                message: "account sequence mismatch, expected 100, got 200: this part has changed",
                result: Some((100, 200)),
            },
            Test {
                name: "good changed mismatch error, expected > got",
                message:
                    "account sequence mismatch, expected 200, got 100 --> this part has changed",
                result: Some((200, 100)),
            },
            Test {
                name: "good changed mismatch error, expected > got",
                message:
                    "codespace sdk code 32: incorrect account sequence: account sequence mismatch, expected 200, got 100",
                result: Some((200, 100)),
            },
            Test {
                name: "bad mismatch error, bad expected",
                message:
                    "account sequence mismatch, expected 2a5, got 100: incorrect account sequence",
                result: None,
            },
            Test {
                name: "bad mismatch error, bad got",
                message:
                    "account sequence mismatch, expected 25, got -29: incorrect account sequence",
                result: None,
            },
            Test {
                name: "not a mismatch error",
                message: "some other error message",
                result: None,
            },
        ];

        for test in tests {
            assert_eq!(
                test.result,
                parse_sequences_in_mismatch_error_message(test.message),
                "{}",
                test.name
            )
        }
    }
}<|MERGE_RESOLUTION|>--- conflicted
+++ resolved
@@ -507,12 +507,16 @@
             },
 
         EmptyDenomTrace
-<<<<<<< HEAD
-        { hash: String }
-        |e| {
-            format_args!(
-                "Query/DenomTrace RPC returned an empty denom trace for trace hash: {}", e.hash)
-        },
+            { hash: String }
+            |e| {
+                format_args!("Query/DenomTrace RPC returned an empty denom trace for trace hash: {}", e.hash)
+            },
+
+        MessageExceedsMaxTxSize
+            { len: usize }
+            |e| {
+                format_args!("message length {} exceeds maximum transaction size", e.len)
+            },
 
         Psql
             [ TraceError<PsqlError> ]
@@ -531,19 +535,6 @@
 impl From<PsqlError> for Error {
     fn from(e: PsqlError) -> Self {
         Error::psql(e)
-=======
-            { hash: String }
-            |e| {
-                format_args!(
-                    "Query/DenomTrace RPC returned an empty denom trace for trace hash: {}", e.hash)
-            },
-
-        MessageExceedsMaxTxSize
-            { len: usize }
-            |e| {
-                format_args!("message length {} exceeds maximum transaction size", e.len)
-            }
->>>>>>> 7f5106b7
     }
 }
 
