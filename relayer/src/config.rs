//! Relayer configuration

pub mod error;
pub mod filter;
pub mod gas_multiplier;
pub mod proof_specs;
pub mod types;

use alloc::collections::BTreeMap;
use core::{fmt, time::Duration};
use std::{fs, fs::File, io::Write, path::Path};

use ibc_proto::google::protobuf::Any;
use serde_derive::{Deserialize, Serialize};
use tendermint_light_client_verifier::types::TrustThreshold;

use ibc::core::ics23_commitment::specs::ProofSpecs;
use ibc::core::ics24_host::identifier::{ChainId, ChannelId, PortId};
use ibc::timestamp::ZERO_DURATION;

use crate::chain::ChainType;
use crate::config::gas_multiplier::GasMultiplier;
use crate::config::types::{MaxMsgNum, MaxTxSize, Memo};
use crate::error::Error as RelayerError;
use crate::extension_options::ExtensionOptionDynamicFeeTx;
use crate::keyring::Store;

pub use error::Error;

pub use filter::PacketFilter;

#[derive(Clone, Debug, PartialEq, Serialize, Deserialize)]
pub struct GasPrice {
    pub price: f64,
    pub denom: String,
}

impl GasPrice {
    pub const fn new(price: f64, denom: String) -> Self {
        Self { price, denom }
    }
}

impl fmt::Display for GasPrice {
    fn fmt(&self, f: &mut fmt::Formatter<'_>) -> fmt::Result {
        write!(f, "{}{}", self.price, self.denom)
    }
}

#[derive(Clone, Debug, PartialEq, Eq, Serialize, Deserialize)]
#[serde(
    rename_all = "snake_case",
    tag = "type",
    content = "value",
    deny_unknown_fields
)]
pub enum ExtensionOption {
    EthermintDynamicFee(String),
}

impl ExtensionOption {
    pub fn to_any(&self) -> Result<Any, RelayerError> {
        match self {
            Self::EthermintDynamicFee(max_priority_price) => ExtensionOptionDynamicFeeTx {
                max_priority_price: max_priority_price.into(),
            }
            .to_any(),
        }
    }
}

impl fmt::Display for ExtensionOption {
    fn fmt(&self, f: &mut fmt::Formatter<'_>) -> fmt::Result {
        match self {
            Self::EthermintDynamicFee(max_priority_price) => {
                write!(
                    f,
                    "EthermintDynamicFee(max_priority_price: {})",
                    max_priority_price
                )
            }
        }
    }
}

/// Defaults for various fields
pub mod default {
    use super::*;

    pub fn chain_type() -> ChainType {
        ChainType::CosmosSdk
    }

    pub fn tx_confirmation() -> bool {
        false
    }

    pub fn clear_packets_interval() -> u64 {
        100
    }

    pub fn rpc_timeout() -> Duration {
        Duration::from_secs(10)
    }

    pub fn clock_drift() -> Duration {
        Duration::from_secs(5)
    }

    pub fn max_block_time() -> Duration {
        Duration::from_secs(30)
    }

    pub fn connection_delay() -> Duration {
        ZERO_DURATION
    }
}

#[derive(Clone, Debug, Default, Deserialize, Serialize)]
#[serde(deny_unknown_fields)]
pub struct Config {
    #[serde(default)]
    pub global: GlobalConfig,
    #[serde(default)]
    pub mode: ModeConfig,
    #[serde(default)]
    pub rest: RestConfig,
    #[serde(default)]
    pub telemetry: TelemetryConfig,
    #[serde(default = "Vec::new", skip_serializing_if = "Vec::is_empty")]
    pub chains: Vec<ChainConfig>,
}

impl Config {
    pub fn has_chain(&self, id: &ChainId) -> bool {
        self.chains.iter().any(|c| c.id == *id)
    }

    pub fn find_chain(&self, id: &ChainId) -> Option<&ChainConfig> {
        self.chains.iter().find(|c| c.id == *id)
    }

    pub fn find_chain_mut(&mut self, id: &ChainId) -> Option<&mut ChainConfig> {
        self.chains.iter_mut().find(|c| c.id == *id)
    }

    /// Returns true if filtering is disabled or if packets are allowed on
    /// the channel [`PortId`] [`ChannelId`] on [`ChainId`].
    /// Returns false otherwise.
    pub fn packets_on_channel_allowed(
        &self,
        chain_id: &ChainId,
        port_id: &PortId,
        channel_id: &ChannelId,
    ) -> bool {
        match self.find_chain(chain_id) {
            Some(chain_config) => chain_config.packet_filter.is_allowed(port_id, channel_id),
            None => false,
        }
    }

    pub fn chains_map(&self) -> BTreeMap<&ChainId, &ChainConfig> {
        self.chains.iter().map(|c| (&c.id, c)).collect()
    }
}

#[derive(Copy, Clone, Debug, Deserialize, Serialize)]
#[serde(deny_unknown_fields)]
pub struct ModeConfig {
    pub clients: Clients,
    pub connections: Connections,
    pub channels: Channels,
    pub packets: Packets,
}

impl ModeConfig {
    pub fn all_disabled(&self) -> bool {
        !self.clients.enabled
            && !self.connections.enabled
            && !self.channels.enabled
            && !self.packets.enabled
    }
}

/// # IMPORTANT: Keep the values here in sync with the values in the default config.toml.
impl Default for ModeConfig {
    fn default() -> Self {
        Self {
            clients: Clients {
                enabled: true,
                refresh: true,
                misbehaviour: false,
            },
            connections: Connections { enabled: false },
            channels: Channels { enabled: false },
            packets: Packets {
                enabled: true,
                clear_interval: default::clear_packets_interval(),
                clear_on_start: true,
                tx_confirmation: default::tx_confirmation(),
            },
        }
    }
}

#[derive(Copy, Clone, Debug, Default, Deserialize, Serialize)]
#[serde(deny_unknown_fields)]
pub struct Clients {
    pub enabled: bool,
    #[serde(default)]
    pub refresh: bool,
    #[serde(default)]
    pub misbehaviour: bool,
}

#[derive(Copy, Clone, Debug, Default, Deserialize, Serialize)]
#[serde(deny_unknown_fields)]
pub struct Connections {
    pub enabled: bool,
}

#[derive(Copy, Clone, Debug, Default, Deserialize, Serialize)]
#[serde(deny_unknown_fields)]
pub struct Channels {
    pub enabled: bool,
}

#[derive(Copy, Clone, Debug, Deserialize, Serialize)]
#[serde(deny_unknown_fields)]
pub struct Packets {
    pub enabled: bool,
    #[serde(default = "default::clear_packets_interval")]
    pub clear_interval: u64,
    #[serde(default)]
    pub clear_on_start: bool,
    #[serde(default = "default::tx_confirmation")]
    pub tx_confirmation: bool,
}

impl Default for Packets {
    fn default() -> Self {
        Self {
            enabled: false,
            clear_interval: default::clear_packets_interval(),
            clear_on_start: false,
            tx_confirmation: default::tx_confirmation(),
        }
    }
}

/// Log levels are wrappers over [`tracing_core::Level`].
///
/// [`tracing_core::Level`]: https://docs.rs/tracing-core/0.1.17/tracing_core/struct.Level.html
#[derive(Copy, Clone, Debug, PartialEq, Eq, Deserialize, Serialize)]
#[serde(rename_all = "lowercase")]
pub enum LogLevel {
    Trace,
    Debug,
    Info,
    Warn,
    Error,
}

impl Default for LogLevel {
    fn default() -> Self {
        Self::Info
    }
}

impl fmt::Display for LogLevel {
    fn fmt(&self, f: &mut fmt::Formatter<'_>) -> fmt::Result {
        match self {
            LogLevel::Trace => write!(f, "trace"),
            LogLevel::Debug => write!(f, "debug"),
            LogLevel::Info => write!(f, "info"),
            LogLevel::Warn => write!(f, "warn"),
            LogLevel::Error => write!(f, "error"),
        }
    }
}

#[derive(Clone, Debug, Default, Deserialize, Serialize)]
#[serde(default, deny_unknown_fields)]
pub struct GlobalConfig {
    pub log_level: LogLevel,
}

#[derive(Clone, Debug, Deserialize, Serialize)]
#[serde(deny_unknown_fields)]
pub struct TelemetryConfig {
    pub enabled: bool,
    pub host: String,
    pub port: u16,
}

/// Default values for the telemetry configuration.
///
/// # IMPORTANT: Remember to update the Hermes guide & the default config.toml whenever these values change.
impl Default for TelemetryConfig {
    fn default() -> Self {
        Self {
            enabled: false,
            host: "127.0.0.1".to_string(),
            port: 3001,
        }
    }
}

#[derive(Clone, Debug, Deserialize, Serialize)]
#[serde(deny_unknown_fields)]
pub struct RestConfig {
    pub enabled: bool,
    pub host: String,
    pub port: u16,
}

impl Default for RestConfig {
    fn default() -> Self {
        Self {
            enabled: false,
            host: "127.0.0.1".to_string(),
            port: 3000,
        }
    }
}

/// It defines the address generation method
/// TODO: Ethermint `pk_type` to be restricted
/// after the Cosmos SDK release with ethsecp256k1
/// <https://github.com/cosmos/cosmos-sdk/pull/9981>
#[derive(Clone, Debug, PartialEq, Eq, Deserialize, Serialize)]
#[serde(
    rename_all = "lowercase",
    tag = "derivation",
    content = "proto_type",
    deny_unknown_fields
)]
pub enum AddressType {
    Cosmos,
    Ethermint { pk_type: String },
}

impl Default for AddressType {
    fn default() -> Self {
        AddressType::Cosmos
    }
}

impl fmt::Display for AddressType {
    fn fmt(&self, f: &mut fmt::Formatter<'_>) -> fmt::Result {
        match self {
            AddressType::Cosmos => write!(f, "cosmos"),
            AddressType::Ethermint { .. } => write!(f, "ethermint"),
        }
    }
}

#[derive(Clone, Debug, Deserialize, Serialize)]
#[serde(deny_unknown_fields)]
pub struct ChainConfig {
    pub id: ChainId,
    #[serde(default = "default::chain_type")]
    pub r#type: ChainType,
    pub rpc_addr: tendermint_rpc::Url,
    pub websocket_addr: tendermint_rpc::Url,
    pub grpc_addr: tendermint_rpc::Url,
    #[serde(default = "default::rpc_timeout", with = "humantime_serde")]
    pub rpc_timeout: Duration,
    pub account_prefix: String,
    pub key_name: String,
    #[serde(default)]
    pub key_store_type: Store,
    pub store_prefix: String,
    pub default_gas: Option<u64>,
    pub max_gas: Option<u64>,

    // This field is deprecated, use `gas_multiplier` instead
    pub gas_adjustment: Option<f64>,
    pub gas_multiplier: Option<GasMultiplier>,

    pub fee_granter: Option<String>,
    #[serde(default)]
    pub max_msg_num: MaxMsgNum,
    #[serde(default)]
    pub max_tx_size: MaxTxSize,

    /// Only used for the `Psql` chain type.
    pub psql_conn: Option<String>,

    /// A correction parameter that helps deal with clocks that are only approximately synchronized
    /// between the source and destination chains for a client.
    /// This parameter is used when deciding to accept or reject a new header
    /// (originating from the source chain) for any client with the destination chain
    /// that uses this configuration, unless it is overridden by the client-specific
    /// clock drift option.
    #[serde(default = "default::clock_drift", with = "humantime_serde")]
    pub clock_drift: Duration,

    #[serde(default = "default::max_block_time", with = "humantime_serde")]
    pub max_block_time: Duration,

    /// The trusting period specifies how long a validator set is trusted for
    /// (must be shorter than the chain's unbonding period).
    #[serde(default, with = "humantime_serde")]
    pub trusting_period: Option<Duration>,

    #[serde(default)]
    pub memo_prefix: Memo,

<<<<<<< HEAD
    #[serde(default, with = "self::proof_specs")]
    pub proof_specs: ProofSpecs,
=======
    // Note: These last few need to be last otherwise we run into `ValueAfterTable` error when serializing to TOML.
    //       That's because these are all tables and have to come last when serializing.
    #[serde(
        default,
        skip_serializing_if = "Option::is_none",
        with = "self::proof_specs"
    )]
    pub proof_specs: Option<ProofSpecs>,

    // This is an undocumented and hidden config to make the relayer wait for
    // DeliverTX before sending the next transaction when sending messages in
    // multiple batches. We will instruct relayer operators to turn this on
    // in case relaying failed in a chain with priority mempool enabled.
    // Warning: turning this on may cause degradation in performance.
    #[serde(default)]
    pub sequential_batch_tx: bool,
>>>>>>> 8f01f9ff

    // these two need to be last otherwise we run into `ValueAfterTable` error when serializing to TOML
    /// The trust threshold defines what fraction of the total voting power of a known
    /// and trusted validator set is sufficient for a commit to be accepted going forward.
    #[serde(default)]
    pub trust_threshold: TrustThreshold,

    pub gas_price: GasPrice,

    #[serde(default)]
    pub packet_filter: PacketFilter,

    #[serde(default)]
    pub address_type: AddressType,
    #[serde(default = "Vec::new", skip_serializing_if = "Vec::is_empty")]
    pub extension_options: Vec<ExtensionOption>,
}

/// Attempt to load and parse the TOML config file as a `Config`.
pub fn load(path: impl AsRef<Path>) -> Result<Config, Error> {
    let config_toml = std::fs::read_to_string(&path).map_err(Error::io)?;

    let config = toml::from_str::<Config>(&config_toml[..]).map_err(Error::decode)?;

    Ok(config)
}

/// Serialize the given `Config` as TOML to the given config file.
pub fn store(config: &Config, path: impl AsRef<Path>) -> Result<(), Error> {
    let mut file = if path.as_ref().exists() {
        fs::OpenOptions::new().write(true).truncate(true).open(path)
    } else {
        File::create(path)
    }
    .map_err(Error::io)?;

    store_writer(config, &mut file)
}

/// Serialize the given `Config` as TOML to the given writer.
pub(crate) fn store_writer(config: &Config, mut writer: impl Write) -> Result<(), Error> {
    let toml_config = toml::to_string_pretty(&config).map_err(Error::encode)?;

    writeln!(writer, "{}", toml_config).map_err(Error::io)?;

    Ok(())
}

#[cfg(test)]
mod tests {
    use super::{load, store_writer};
    use test_log::test;

    #[test]
    fn parse_valid_config() {
        let path = concat!(
            env!("CARGO_MANIFEST_DIR"),
            "/tests/config/fixtures/relayer_conf_example.toml"
        );

        let config = load(path).expect("could not parse config");

        dbg!(config);
    }

    #[test]
    fn serialize_valid_config() {
        let path = concat!(
            env!("CARGO_MANIFEST_DIR"),
            "/tests/config/fixtures/relayer_conf_example.toml"
        );

        let config = load(path).expect("could not parse config");

        let mut buffer = Vec::new();
        store_writer(&config, &mut buffer).unwrap();
    }
}<|MERGE_RESOLUTION|>--- conflicted
+++ resolved
@@ -407,10 +407,14 @@
     #[serde(default)]
     pub memo_prefix: Memo,
 
-<<<<<<< HEAD
-    #[serde(default, with = "self::proof_specs")]
-    pub proof_specs: ProofSpecs,
-=======
+    // This is an undocumented and hidden config to make the relayer wait for
+    // DeliverTX before sending the next transaction when sending messages in
+    // multiple batches. We will instruct relayer operators to turn this on
+    // in case relaying failed in a chain with priority mempool enabled.
+    // Warning: turning this on may cause degradation in performance.
+    #[serde(default)]
+    pub sequential_batch_tx: bool,
+
     // Note: These last few need to be last otherwise we run into `ValueAfterTable` error when serializing to TOML.
     //       That's because these are all tables and have to come last when serializing.
     #[serde(
@@ -420,15 +424,6 @@
     )]
     pub proof_specs: Option<ProofSpecs>,
 
-    // This is an undocumented and hidden config to make the relayer wait for
-    // DeliverTX before sending the next transaction when sending messages in
-    // multiple batches. We will instruct relayer operators to turn this on
-    // in case relaying failed in a chain with priority mempool enabled.
-    // Warning: turning this on may cause degradation in performance.
-    #[serde(default)]
-    pub sequential_batch_tx: bool,
->>>>>>> 8f01f9ff
-
     // these two need to be last otherwise we run into `ValueAfterTable` error when serializing to TOML
     /// The trust threshold defines what fraction of the total voting power of a known
     /// and trusted validator set is sufficient for a commit to be accepted going forward.
