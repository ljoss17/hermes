name: API Docs

on:
  push:
    branches:
      - master
    paths:
      - .github/workflows/cargo-doc.yml
      - Cargo.toml
      - Cargo.lock
      - crates/**
  pull_request:
    paths:
      - .github/workflows/cargo-doc.yml
      - Cargo.toml
      - Cargo.lock
      - crates/**

# Cancel previous runs of this workflow when a new commit is added to the PR, branch or tag
concurrency:
  group: ${{ github.workflow }}-${{ github.event.pull_request.number || github.ref }}
  cancel-in-progress: true

jobs:
  cargo-doc:
    runs-on: ubuntu-latest
    steps:
      - uses: actions/checkout@v4
      - uses: actions-rust-lang/setup-rust-toolchain@v1
        with:
<<<<<<< HEAD
          toolchain: nightly
          override: true
      - name: Install Protoc
        uses: heliaxdev/setup-protoc@v2
        with:
          version: "25.0"
          repo-token: ${{ secrets.GITHUB_TOKEN }}
=======
          toolchain: nightly-2024-04-21
>>>>>>> 962cbd11
      - name: Build API documentation
        uses: actions-rs/cargo@v1
        env:
          RUSTDOCFLAGS: "--cfg docsrs"
        with:
          command: doc
          args: --all-features

      - name: Push API documentation to GitHub Pages
        if: github.ref == 'refs/heads/master'
        uses: peaceiris/actions-gh-pages@v4
        with:
          deploy_key: ${{ secrets.IBC_RS_DOC_PRIVATE_KEY }}
          external_repository: informalsystems/hermes-api-doc
          publish_dir: ./target/doc<|MERGE_RESOLUTION|>--- conflicted
+++ resolved
@@ -28,17 +28,12 @@
       - uses: actions/checkout@v4
       - uses: actions-rust-lang/setup-rust-toolchain@v1
         with:
-<<<<<<< HEAD
-          toolchain: nightly
-          override: true
+          toolchain: nightly-2024-04-21
       - name: Install Protoc
         uses: heliaxdev/setup-protoc@v2
         with:
           version: "25.0"
           repo-token: ${{ secrets.GITHUB_TOKEN }}
-=======
-          toolchain: nightly-2024-04-21
->>>>>>> 962cbd11
       - name: Build API documentation
         uses: actions-rs/cargo@v1
         env:
