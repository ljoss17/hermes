name: Rust
on:
  pull_request:
    paths:
      - .github/workflows/integration.yaml
      - Cargo.toml
      - Cargo.lock
      - flake.nix
      - flake.lock
      - ci/**
      - e2e/**
      - crates/**
      - tools/**
  push:
    branches: master
    paths:
      - .github/workflows/integration.yaml
      - Cargo.toml
      - Cargo.lock
      - flake.nix
      - flake.lock
      - ci/**
      - e2e/**
      - crates/**
      - tools/**

env:
  CARGO_INCREMENTAL: 0
  CARGO_PROFILE_DEV_DEBUG: 1
  CARGO_PROFILE_RELEASE_DEBUG: 1
  RUST_BACKTRACE: short
  CARGO_NET_RETRY: 10
  RUSTUP_MAX_RETRIES: 10

# Cancel previous runs of this workflow when a new commit is added to the PR, branch or tag
concurrency:
  group: ${{ github.workflow }}-${{ github.event.pull_request.number || github.ref }}
  cancel-in-progress: true

jobs:
  integration-test:
    runs-on: ubuntu-latest
    timeout-minutes: 60
    strategy:
      fail-fast: false
      matrix:
        chain:
          - package: gaia6
            command: gaiad
            account_prefix: cosmos
          - package: gaia7
            command: gaiad
            account_prefix: cosmos
          - package: gaia8
            command: gaiad
            account_prefix: cosmos
          - package: ibc-go-v2-simapp
            command: simd
            account_prefix: cosmos
          - package: ibc-go-v3-simapp
            command: simd
            account_prefix: cosmos
          - package: ibc-go-v4-simapp
            command: simd
            account_prefix: cosmos
          - package: ibc-go-v5-simapp
            command: simd
            account_prefix: cosmos
          - package: ibc-go-v6-simapp
            command: simd
            account_prefix: cosmos
          - package: wasmd
            command: wasmd
            account_prefix: wasm
          - package: evmos
            command: evmosd
            account_prefix: evmos
          - package: osmosis
            command: osmosisd
            account_prefix: osmo

    steps:
      - uses: actions/checkout@v2
      - uses: cachix/install-nix-action@v15
        with:
          install_url: https://nixos-nix-install-tests.cachix.org/serve/vij683ly7sl95nnhb67bdjjfabclr85m/install
          install_options: '--tarball-url-prefix https://nixos-nix-install-tests.cachix.org/serve'
          extra_nix_config: |
            experimental-features = nix-command flakes
      - uses: cachix/cachix-action@v10
        with:
          name: cosmos
      - uses: actions-rs/toolchain@v1
        with:
          toolchain: stable
          override: true
      - uses: Swatinem/rust-cache@v1
      - uses: actions-rs/cargo@v1
        with:
          command: test
          args: -p ibc-integration-test --no-fail-fast --no-run
      - uses: nick-fields/retry@v2
        env:
          RUST_LOG: info
          RUST_BACKTRACE: 1
          NO_COLOR_LOG: 1
          CHAIN_COMMAND_PATH: ${{ matrix.chain.command }}
          ACCOUNT_PREFIX: ${{ matrix.chain.account_prefix }}
<<<<<<< HEAD
        run: |
          nix shell .#python .#${{ matrix.chain.package }} -c cargo \
            test -p ibc-integration-test --no-fail-fast -- \
            --nocapture --test-threads=1
=======
        with:
          max_attempts: 3
          timeout_minutes: 45
          command: |
            nix shell .#python .#${{ matrix.chain.package }} -c cargo \
              test -p ibc-integration-test --no-fail-fast -- \
              --nocapture --test-threads=2
>>>>>>> c8309a9e

  ordered-channel-test:
    runs-on: ubuntu-latest
    timeout-minutes: 60
    steps:
      - uses: actions/checkout@v2
      - uses: cachix/install-nix-action@v15
        with:
          install_url: https://nixos-nix-install-tests.cachix.org/serve/vij683ly7sl95nnhb67bdjjfabclr85m/install
          install_options: '--tarball-url-prefix https://nixos-nix-install-tests.cachix.org/serve'
          extra_nix_config: |
            experimental-features = nix-command flakes
      - uses: cachix/cachix-action@v10
        with:
          name: cosmos
      - uses: actions-rs/toolchain@v1
        with:
          toolchain: stable
          override: true
      - uses: Swatinem/rust-cache@v1
      - uses: actions-rs/cargo@v1
        with:
          command: test
          args: -p ibc-integration-test --no-fail-fast --no-run
      - env:
          RUST_LOG: info
          RUST_BACKTRACE: 1
          NO_COLOR_LOG: 1
        run: |
          nix shell .#python .#gaia6-ordered -c cargo \
            test -p ibc-integration-test --features ordered --no-fail-fast -- \
            --nocapture --test-threads=1 test_ordered_channel

  ica-filter-test:
    runs-on: ubuntu-latest
    steps:
      - uses: actions/checkout@v2
      - uses: cachix/install-nix-action@v15
        with:
          install_url: https://nixos-nix-install-tests.cachix.org/serve/vij683ly7sl95nnhb67bdjjfabclr85m/install
          install_options: '--tarball-url-prefix https://nixos-nix-install-tests.cachix.org/serve'
          extra_nix_config: |
            experimental-features = nix-command flakes
      - uses: cachix/cachix-action@v10
        with:
          name: cosmos
      - uses: actions-rs/toolchain@v1
        with:
          toolchain: stable
          override: true
      - uses: Swatinem/rust-cache@v1
      - uses: actions-rs/cargo@v1
        with:
          command: test
          args: -p ibc-integration-test --no-fail-fast --no-run
      - env:
          RUST_LOG: info
          RUST_BACKTRACE: 1
          NO_COLOR_LOG: 1
          CHAIN_COMMAND_PATH: icad
        run: |
          nix shell .#python .#ica -c cargo \
            test -p ibc-integration-test --features ica --no-fail-fast -- \
            --nocapture --test-threads=1 test_ica_filter

  ics29-fee-test:
    runs-on: ubuntu-latest
    strategy:
      fail-fast: false
      matrix:
        chain:
          - package: ibc-go-v5-simapp
            command: simd
            account_prefix: cosmos
          - package: ibc-go-v6-simapp
            command: simd
            account_prefix: cosmos
    steps:
      - uses: actions/checkout@v2
      - uses: cachix/install-nix-action@v15
        with:
          install_url: https://nixos-nix-install-tests.cachix.org/serve/vij683ly7sl95nnhb67bdjjfabclr85m/install
          install_options: '--tarball-url-prefix https://nixos-nix-install-tests.cachix.org/serve'
          extra_nix_config: |
            experimental-features = nix-command flakes
      - uses: cachix/cachix-action@v10
        with:
          name: cosmos
      - uses: actions-rs/toolchain@v1
        with:
          toolchain: stable
          override: true
      - uses: Swatinem/rust-cache@v1
      - uses: actions-rs/cargo@v1
        with:
          command: test
          args: -p ibc-integration-test --features ics29-fee --no-fail-fast --no-run
      - env:
          RUST_LOG: info
          RUST_BACKTRACE: 1
          NO_COLOR_LOG: 1
          CHAIN_COMMAND_PATH: ${{ matrix.chain.command }}
          ACCOUNT_PREFIX: ${{ matrix.chain.account_prefix }}
        run: |
          nix shell .#${{ matrix.chain.package }} -c cargo \
            test -p ibc-integration-test --features ics29-fee --no-fail-fast -- \
            --nocapture --test-threads=1 fee::

  forward-packet:
    runs-on: ubuntu-latest
    strategy:
      fail-fast: false
      matrix:
        chain:
          - package: gaia6
            command: gaiad
            account_prefix: cosmos
          - package: gaia8
            command: gaiad
            account_prefix: cosmos
    steps:
      - uses: actions/checkout@v2
      - uses: cachix/install-nix-action@v15
        with:
          install_url: https://nixos-nix-install-tests.cachix.org/serve/vij683ly7sl95nnhb67bdjjfabclr85m/install
          install_options: '--tarball-url-prefix https://nixos-nix-install-tests.cachix.org/serve'
          extra_nix_config: |
            experimental-features = nix-command flakes
      - uses: cachix/cachix-action@v10
        with:
          name: cosmos
      - uses: actions-rs/toolchain@v1
        with:
          toolchain: stable
          override: true
      - uses: Swatinem/rust-cache@v1
      - uses: actions-rs/cargo@v1
        with:
          command: test
          args: -p ibc-integration-test --features forward-packet --no-fail-fast --no-run
      - env:
          RUST_LOG: info
          RUST_BACKTRACE: 1
          NO_COLOR_LOG: 1
          CHAIN_COMMAND_PATH: ${{ matrix.chain.command }}
          ACCOUNT_PREFIX: ${{ matrix.chain.account_prefix }}
        run: |
          nix shell .#${{ matrix.chain.package }} -c cargo \
            test -p ibc-integration-test --features forward-packet --no-fail-fast -- \
            --nocapture --test-threads=1 forward::

  model-based-test:
    runs-on: ubuntu-latest
    timeout-minutes: 60
    strategy:
      matrix:
        gaiad:
          - gaia6
    steps:
      - uses: actions/checkout@v2
      - uses: cachix/install-nix-action@v15
        with:
          install_url: https://nixos-nix-install-tests.cachix.org/serve/vij683ly7sl95nnhb67bdjjfabclr85m/install
          install_options: '--tarball-url-prefix https://nixos-nix-install-tests.cachix.org/serve'
          extra_nix_config: |
            experimental-features = nix-command flakes
      - uses: cachix/cachix-action@v10
        with:
          name: cosmos
      - uses: actions-rs/toolchain@v1
        with:
          toolchain: stable
          override: true
      - uses: Swatinem/rust-cache@v1
      - uses: actions-rs/cargo@v1
        with:
          command: test
          args: -p ibc-integration-test --features mbt --no-fail-fast --no-run
      # Disable running MBT tests until flakiness is addressed
      # - env:
      #     RUST_LOG: debug
      #     RUST_BACKTRACE: 1
      #     NO_COLOR_LOG: 1
      #   run: |
      #     nix shell \
      #       .#${{ matrix.gaiad }} \
      #       .#apalache \
      #       -c cargo \
      #       test -p ibc-integration-test --features mbt --no-fail-fast -- \
      #       --nocapture --test-threads=1 mbt<|MERGE_RESOLUTION|>--- conflicted
+++ resolved
@@ -106,12 +106,6 @@
           NO_COLOR_LOG: 1
           CHAIN_COMMAND_PATH: ${{ matrix.chain.command }}
           ACCOUNT_PREFIX: ${{ matrix.chain.account_prefix }}
-<<<<<<< HEAD
-        run: |
-          nix shell .#python .#${{ matrix.chain.package }} -c cargo \
-            test -p ibc-integration-test --no-fail-fast -- \
-            --nocapture --test-threads=1
-=======
         with:
           max_attempts: 3
           timeout_minutes: 45
@@ -119,7 +113,6 @@
             nix shell .#python .#${{ matrix.chain.package }} -c cargo \
               test -p ibc-integration-test --no-fail-fast -- \
               --nocapture --test-threads=2
->>>>>>> c8309a9e
 
   ordered-channel-test:
     runs-on: ubuntu-latest
