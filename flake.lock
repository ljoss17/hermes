--- conflicted
+++ resolved
@@ -34,20 +34,37 @@
         "type": "github"
       }
     },
+    "beaker-src": {
+      "flake": false,
+      "locked": {
+        "lastModified": 1686823358,
+        "narHash": "sha256-bQiN5Q7RV4Uupc7rk1rGurRvCTy+5EiiB4p3bHct7M0=",
+        "owner": "osmosis-labs",
+        "repo": "beaker",
+        "rev": "f3c7a9fc6886aa2b4e0d259f70058d6c23c225e5",
+        "type": "github"
+      },
+      "original": {
+        "owner": "osmosis-labs",
+        "ref": "v0.1.6",
+        "repo": "beaker",
+        "type": "github"
+      }
+    },
     "centauri-src": {
       "flake": false,
       "locked": {
-        "lastModified": 1689290261,
-        "narHash": "sha256-S3zu7pSUF+7jnu06Fj4Co/eUe1wYEB+3CyZoN1sYUdA=",
+        "lastModified": 1692209286,
+        "narHash": "sha256-fabsZyaSCnWnhvG9nO8y39t85u+MZNyEKzU+0fSueLM=",
         "owner": "dzmitry-lahoda-forks",
         "repo": "composable-centauri",
-        "rev": "6b8d9fa640d7e5e0986b637bfec4a74c87ced280",
+        "rev": "9fa53d8b47d17219d1270146a146e4e386bc2a29",
         "type": "github"
       },
       "original": {
         "owner": "dzmitry-lahoda-forks",
         "repo": "composable-centauri",
-        "rev": "6b8d9fa640d7e5e0986b637bfec4a74c87ced280",
+        "rev": "9fa53d8b47d17219d1270146a146e4e386bc2a29",
         "type": "github"
       }
     },
@@ -55,6 +72,7 @@
       "inputs": {
         "akash-src": "akash-src",
         "apalache-src": "apalache-src",
+        "beaker-src": "beaker-src",
         "centauri-src": "centauri-src",
         "cosmos-sdk-src": "cosmos-sdk-src",
         "cosmwasm-src": "cosmwasm-src",
@@ -62,12 +80,9 @@
         "evmos-src": "evmos-src",
         "flake-utils": "flake-utils",
         "gaia-main-src": "gaia-main-src",
-<<<<<<< HEAD
-=======
         "gaia10-src": "gaia10-src",
         "gaia11-src": "gaia11-src",
         "gaia12-src": "gaia12-src",
->>>>>>> 7688db7d
         "gaia5-src": "gaia5-src",
         "gaia6-ordered-src": "gaia6-ordered-src",
         "gaia6-src": "gaia6-src",
@@ -81,7 +96,6 @@
         "ibc-go-v4-src": "ibc-go-v4-src",
         "ibc-go-v5-src": "ibc-go-v5-src",
         "ibc-go-v6-src": "ibc-go-v6-src",
-        "ibc-go-v7-channel-upgrade-src": "ibc-go-v7-channel-upgrade-src",
         "ibc-go-v7-src": "ibc-go-v7-src",
         "ibc-go-v8-channel-upgrade-src": "ibc-go-v8-channel-upgrade-src",
         "ibc-go-v8-src": "ibc-go-v8-src",
@@ -122,24 +136,15 @@
         "wasmvm_1_beta7-src": "wasmvm_1_beta7-src"
       },
       "locked": {
-<<<<<<< HEAD
-        "lastModified": 1692879240,
-        "narHash": "sha256-oVxjLGuWIaWeyI9KufDgQKtGyfKYMxDzvGk5UNuRjnk=",
-        "owner": "informalsystems",
-        "repo": "cosmos.nix",
-        "rev": "8cdc17fbefdafce7ff659838372a6ab740798b6e",
-=======
         "lastModified": 1697035289,
         "narHash": "sha256-2yPPi/n4IrKZ0Y0BwPSmHGP5UJoY5u5XY6BnKxsuGnc=",
         "owner": "informalsystems",
         "repo": "cosmos.nix",
         "rev": "e26774d7889a508ad3ac021a886bc6b8cf11cf7e",
->>>>>>> 7688db7d
         "type": "github"
       },
       "original": {
         "owner": "informalsystems",
-        "ref": "ibc-go-channel-upgrade",
         "repo": "cosmos.nix",
         "type": "github"
       }
@@ -313,8 +318,6 @@
         "type": "github"
       }
     },
-<<<<<<< HEAD
-=======
     "gaia10-src": {
       "flake": false,
       "locked": {
@@ -366,7 +369,6 @@
         "type": "github"
       }
     },
->>>>>>> 7688db7d
     "gaia5-src": {
       "flake": false,
       "locked": {
@@ -610,33 +612,9 @@
         "type": "github"
       }
     },
-    "ibc-go-v7-channel-upgrade-src": {
-      "flake": false,
-      "locked": {
-        "lastModified": 1692787150,
-        "narHash": "sha256-2EicMXlcBneBR5NwpAyVZ/uSvLaWrJEKLmb5/H+o/Ls=",
-        "owner": "cosmos",
-        "repo": "ibc-go",
-        "rev": "f1e8ae805a3633d47928cfc02315a1a19ca80a0e",
-        "type": "github"
-      },
-      "original": {
-        "owner": "cosmos",
-        "repo": "ibc-go",
-        "rev": "f1e8ae805a3633d47928cfc02315a1a19ca80a0e",
-        "type": "github"
-      }
-    },
     "ibc-go-v7-src": {
       "flake": false,
       "locked": {
-<<<<<<< HEAD
-        "lastModified": 1686298823,
-        "narHash": "sha256-8ModVWpRWbwWQLj5BCCopn7vpOJjFp4ISESCCp4pqWQ=",
-        "owner": "cosmos",
-        "repo": "ibc-go",
-        "rev": "000e9d20b15b3c6939cefc0e26daa4b64c1be8fb",
-=======
         "lastModified": 1693509694,
         "narHash": "sha256-umh/ckDALt0ugXwN8glcaCkGfAQvXY7S3Jd95Do2XeA=",
         "owner": "cosmos",
@@ -659,14 +637,10 @@
         "owner": "cosmos",
         "repo": "ibc-go",
         "rev": "63c30108f0ecf954108cf51f50f3d36ec58c7e51",
->>>>>>> 7688db7d
-        "type": "github"
-      },
-      "original": {
-        "owner": "cosmos",
-<<<<<<< HEAD
-        "ref": "v7.1.0",
-=======
+        "type": "github"
+      },
+      "original": {
+        "owner": "cosmos",
         "ref": "04-channel-upgrades-alpha.0",
         "repo": "ibc-go",
         "type": "github"
@@ -685,7 +659,6 @@
       "original": {
         "owner": "cosmos",
         "ref": "v8.0.0-beta.1",
->>>>>>> 7688db7d
         "repo": "ibc-go",
         "type": "github"
       }
@@ -907,19 +880,11 @@
     },
     "nixpkgs_3": {
       "locked": {
-<<<<<<< HEAD
-        "lastModified": 1696757521,
-        "narHash": "sha256-cfgtLNCBLFx2qOzRLI6DHfqTdfWI+UbvsKYa3b3fvaA=",
-        "owner": "nixos",
-        "repo": "nixpkgs",
-        "rev": "2646b294a146df2781b1ca49092450e8a32814e1",
-=======
         "lastModified": 1674990008,
         "narHash": "sha256-4zOyp+hFW2Y7imxIpZqZGT8CEqKmDjwgfD6BzRUE0mQ=",
         "owner": "NixOS",
         "repo": "nixpkgs",
         "rev": "d2bbcbe6c626d339b25a4995711f07625b508214",
->>>>>>> 7688db7d
         "type": "github"
       },
       "original": {
@@ -929,29 +894,7 @@
         "type": "github"
       }
     },
-<<<<<<< HEAD
-    "osmosis-src": {
-      "flake": false,
-      "locked": {
-        "lastModified": 1687920590,
-        "narHash": "sha256-nzNUf55ZgWUuaEJ25hvGi34zzqTuWOGm3j72BtldGxs=",
-        "owner": "osmosis-labs",
-        "repo": "osmosis",
-        "rev": "4a4a94585872e3196b9c83286979cda11d4889e3",
-        "type": "github"
-      },
-      "original": {
-        "owner": "osmosis-labs",
-        "ref": "v15.2.0",
-        "repo": "osmosis",
-        "type": "github"
-      }
-    },
-    "osmosis6-src": {
-      "flake": false,
-=======
     "nixpkgs_4": {
->>>>>>> 7688db7d
       "locked": {
         "lastModified": 1696757521,
         "narHash": "sha256-cfgtLNCBLFx2qOzRLI6DHfqTdfWI+UbvsKYa3b3fvaA=",
