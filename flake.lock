{
  "nodes": {
    "akash-src": {
      "flake": false,
      "locked": {
        "lastModified": 1648485085,
        "narHash": "sha256-33FPy0dn6QuqneEqZYkFoCRm9agG7PE+9C/pYH9Gwx4=",
        "owner": "ovrclk",
        "repo": "akash",
        "rev": "5b8b6bbede6c9fbb2df1ca536b8edfcf5652adf8",
        "type": "github"
      },
      "original": {
        "owner": "ovrclk",
        "ref": "v0.15.0-rc17",
        "repo": "akash",
        "type": "github"
      }
    },
    "apalache-src": {
      "flake": false,
      "locked": {
        "lastModified": 1692625213,
        "narHash": "sha256-Z/tmBMv+QshFJLo2kBgBdkqfKwF93CgURVIbYF3dwJE=",
        "owner": "informalsystems",
        "repo": "apalache",
        "rev": "ec979d4554360faf9d73ddf72dccf350614076d5",
        "type": "github"
      },
      "original": {
        "owner": "informalsystems",
        "ref": "v0.42.0",
        "repo": "apalache",
        "type": "github"
      }
    },
    "beaker-src": {
      "flake": false,
      "locked": {
        "lastModified": 1686823358,
        "narHash": "sha256-bQiN5Q7RV4Uupc7rk1rGurRvCTy+5EiiB4p3bHct7M0=",
        "owner": "osmosis-labs",
        "repo": "beaker",
        "rev": "f3c7a9fc6886aa2b4e0d259f70058d6c23c225e5",
        "type": "github"
      },
      "original": {
        "owner": "osmosis-labs",
        "ref": "v0.1.6",
        "repo": "beaker",
        "type": "github"
      }
    },
    "celestia-src": {
      "flake": false,
      "locked": {
        "lastModified": 1700494564,
        "narHash": "sha256-O6KrCStrZLmWy3xybQUNsWEb3O7vIRCFDE9MsEtsFro=",
        "owner": "celestiaorg",
        "repo": "celestia-app",
        "rev": "2dbfabf1849e166974c1287c35b43e5e07727643",
        "type": "github"
      },
      "original": {
        "owner": "celestiaorg",
        "ref": "v1.4.0",
        "repo": "celestia-app",
        "type": "github"
      }
    },
    "centauri-src": {
      "flake": false,
      "locked": {
        "lastModified": 1701431373,
        "narHash": "sha256-EpZ1CQN0gMU8W1u3CMbqlaHeeVpQO2i1GPg6pOyOQTc=",
        "owner": "ComposableFi",
        "repo": "composable-cosmos",
        "rev": "387c96b434db9d96b0506aa7f14536d9bdec968c",
        "type": "github"
      },
      "original": {
        "owner": "ComposableFi",
        "repo": "composable-cosmos",
        "rev": "387c96b434db9d96b0506aa7f14536d9bdec968c",
        "type": "github"
      }
    },
    "cometbft-src": {
      "flake": false,
      "locked": {
        "lastModified": 1694550324,
        "narHash": "sha256-G5gchJMn/BFzwYx8/ikPDL5fS/TuFIBF4DKJbkalp/M=",
        "owner": "cometbft",
        "repo": "cometbft",
        "rev": "66a5a9da9f7a3306f382eb9142ccb9c9f7997d3f",
        "type": "github"
      },
      "original": {
        "owner": "cometbft",
        "ref": "v0.38.0",
        "repo": "cometbft",
        "type": "github"
      }
    },
    "cosmos-nix": {
      "inputs": {
        "akash-src": "akash-src",
        "apalache-src": "apalache-src",
        "beaker-src": "beaker-src",
        "celestia-src": "celestia-src",
        "centauri-src": "centauri-src",
        "cometbft-src": "cometbft-src",
        "cosmos-sdk-src": "cosmos-sdk-src",
        "cosmwasm-src": "cosmwasm-src",
        "crescent-src": "crescent-src",
        "cw-plus-src": "cw-plus-src",
        "dydx-src": "dydx-src",
        "evmos-src": "evmos-src",
        "flake-parts": "flake-parts",
        "gaia-main-src": "gaia-main-src",
        "gaia10-src": "gaia10-src",
        "gaia11-src": "gaia11-src",
        "gaia12-src": "gaia12-src",
        "gaia13-src": "gaia13-src",
        "gaia14-src": "gaia14-src",
        "gaia5-src": "gaia5-src",
        "gaia6-ordered-src": "gaia6-ordered-src",
        "gaia6-src": "gaia6-src",
        "gaia7-src": "gaia7-src",
        "gaia8-src": "gaia8-src",
        "gaia9-src": "gaia9-src",
        "gex-src": "gex-src",
        "gomod2nix": "gomod2nix",
        "hermes-src": "hermes-src",
        "ibc-go-v2-src": "ibc-go-v2-src",
        "ibc-go-v3-src": "ibc-go-v3-src",
        "ibc-go-v4-src": "ibc-go-v4-src",
        "ibc-go-v5-src": "ibc-go-v5-src",
        "ibc-go-v6-src": "ibc-go-v6-src",
        "ibc-go-v7-src": "ibc-go-v7-src",
        "ibc-go-v8-channel-upgrade-src": "ibc-go-v8-channel-upgrade-src",
        "ibc-go-v8-src": "ibc-go-v8-src",
        "ibc-rs-src": "ibc-rs-src",
        "ica-src": "ica-src",
        "ignite-cli-src": "ignite-cli-src",
        "interchain-security-src": "interchain-security-src",
        "iris-src": "iris-src",
        "ixo-src": "ixo-src",
        "juno-src": "juno-src",
        "migaloo-src": "migaloo-src",
        "namada-src": "namada-src",
        "neutron-src": "neutron-src",
        "nix-std": "nix-std",
        "nixpkgs": "nixpkgs_2",
        "osmosis-src": "osmosis-src",
        "provenance-src": "provenance-src",
        "regen-src": "regen-src",
        "relayer-src": "relayer-src",
        "rust-overlay": "rust-overlay",
        "sbt-derivation": "sbt-derivation",
        "sconfig-src": "sconfig-src",
        "sentinel-src": "sentinel-src",
        "sifchain-src": "sifchain-src",
        "stargaze-src": "stargaze-src",
        "stoml-src": "stoml-src",
        "stride-consumer-src": "stride-consumer-src",
        "stride-src": "stride-src",
        "umee-src": "umee-src",
        "wasmd-src": "wasmd-src",
        "wasmd_next-src": "wasmd_next-src",
        "wasmvm_1-src": "wasmvm_1-src",
        "wasmvm_1_1_1-src": "wasmvm_1_1_1-src",
        "wasmvm_1_1_2-src": "wasmvm_1_1_2-src",
        "wasmvm_1_2_3-src": "wasmvm_1_2_3-src",
        "wasmvm_1_2_4-src": "wasmvm_1_2_4-src",
        "wasmvm_1_3_0-src": "wasmvm_1_3_0-src",
        "wasmvm_1_5_0-src": "wasmvm_1_5_0-src",
        "wasmvm_1_beta7-src": "wasmvm_1_beta7-src"
      },
      "locked": {
<<<<<<< HEAD
        "lastModified": 1704387133,
        "narHash": "sha256-O/TTX3ufeeUP0mur5Gv+wwB+XRbwbK/jrxsA+z8rJ8M=",
        "owner": "informalsystems",
        "repo": "cosmos.nix",
        "rev": "2d51017f33b8dc280cbdb3e4807d480c35114465",
=======
        "lastModified": 1705315275,
        "narHash": "sha256-XnjvjdTdXkwWFWx1nRflbsDyazSBV09QOmr/aiAuZ1M=",
        "owner": "informalsystems",
        "repo": "cosmos.nix",
        "rev": "04ef5159b4262b7dd445544838468a84a1d987cf",
>>>>>>> 7a1f964b
        "type": "github"
      },
      "original": {
        "owner": "informalsystems",
        "ref": "luca_joss/expose-namada-repository",
        "repo": "cosmos.nix",
        "type": "github"
      }
    },
    "cosmos-sdk-src": {
      "flake": false,
      "locked": {
        "lastModified": 1658846655,
        "narHash": "sha256-Xs83vbgt4+YH2LRJx7692nIjRBr5QCYoUHI17njsjlw=",
        "owner": "cosmos",
        "repo": "cosmos-sdk",
        "rev": "a1143138716b64bc4fa0aa53c0f0fa59eb675bb7",
        "type": "github"
      },
      "original": {
        "owner": "cosmos",
        "ref": "v0.46.0",
        "repo": "cosmos-sdk",
        "type": "github"
      }
    },
    "cosmwasm-src": {
      "flake": false,
      "locked": {
        "lastModified": 1698745412,
        "narHash": "sha256-41s5jLFzw9Jo+dirAVOad1dtUqCBY6rIz/6TRc0frMw=",
        "owner": "CosmWasm",
        "repo": "cosmwasm",
        "rev": "89891f0bb2de2c83d00600208695d0d5e1b617ac",
        "type": "github"
      },
      "original": {
        "owner": "CosmWasm",
        "ref": "v1.5.0",
        "repo": "cosmwasm",
        "type": "github"
      }
    },
    "crescent-src": {
      "flake": false,
      "locked": {
        "lastModified": 1647869429,
        "narHash": "sha256-c1xiTB/HgtQJSwD3ccFQIoSHPbJK6rf1nSjnM3r0oCE=",
        "owner": "crescent-network",
        "repo": "crescent",
        "rev": "01980cfd06b06786109eaba78c154e6db1adc3d6",
        "type": "github"
      },
      "original": {
        "owner": "crescent-network",
        "ref": "v1.0.0-rc3",
        "repo": "crescent",
        "type": "github"
      }
    },
    "cw-plus-src": {
      "flake": false,
      "locked": {
        "lastModified": 1700757493,
        "narHash": "sha256-E5vkY+B4BDoTDtvuB+7Tm3k/5dCYPSjUujMWcgYsWf0=",
        "owner": "CosmWasm",
        "repo": "cw-plus",
        "rev": "d33824679d5b91ca0b4615a8dede7e0028947486",
        "type": "github"
      },
      "original": {
        "owner": "CosmWasm",
        "ref": "v1.1.2",
        "repo": "cw-plus",
        "type": "github"
      }
    },
    "dydx-src": {
      "flake": false,
      "locked": {
        "lastModified": 1702405483,
        "narHash": "sha256-NiC+Nol8Cye0z/U5cgQ+zhvlbDJX6DouaMo8oYsRGDQ=",
        "owner": "dydxprotocol",
        "repo": "v4-chain",
        "rev": "35b87db422b0ef4138101ba73b0f00d16780ba89",
        "type": "github"
      },
      "original": {
        "owner": "dydxprotocol",
        "ref": "protocol/v3.0.0-dev0",
        "repo": "v4-chain",
        "type": "github"
      }
    },
    "evmos-src": {
      "flake": false,
      "locked": {
        "lastModified": 1702504794,
        "narHash": "sha256-ECXXQ0hx/MXascMP6aXf880zts/dNPpQM9jOCIHTLZQ=",
        "owner": "evmos",
        "repo": "evmos",
        "rev": "6f94d2002c01b7f7908a69089ed6996ac2bb450c",
        "type": "github"
      },
      "original": {
        "owner": "evmos",
        "ref": "v16.0.0-rc4",
        "repo": "evmos",
        "type": "github"
      }
    },
    "flake-parts": {
      "inputs": {
        "nixpkgs-lib": "nixpkgs-lib"
      },
      "locked": {
        "lastModified": 1701473968,
        "narHash": "sha256-YcVE5emp1qQ8ieHUnxt1wCZCC3ZfAS+SRRWZ2TMda7E=",
        "owner": "hercules-ci",
        "repo": "flake-parts",
        "rev": "34fed993f1674c8d06d58b37ce1e0fe5eebcb9f5",
        "type": "github"
      },
      "original": {
        "owner": "hercules-ci",
        "repo": "flake-parts",
        "type": "github"
      }
    },
    "flake-utils": {
      "inputs": {
        "systems": "systems"
      },
      "locked": {
        "lastModified": 1694529238,
        "narHash": "sha256-zsNZZGTGnMOf9YpHKJqMSsa0dXbfmxeoJ7xHlrt+xmY=",
        "owner": "numtide",
        "repo": "flake-utils",
        "rev": "ff7b65b44d01cf9ba6a71320833626af21126384",
        "type": "github"
      },
      "original": {
        "owner": "numtide",
        "repo": "flake-utils",
        "type": "github"
      }
    },
    "flake-utils_2": {
      "inputs": {
        "systems": "systems_2"
      },
      "locked": {
        "lastModified": 1681202837,
        "narHash": "sha256-H+Rh19JDwRtpVPAWp64F+rlEtxUWBAQW28eAi3SRSzg=",
        "owner": "numtide",
        "repo": "flake-utils",
        "rev": "cfacdce06f30d2b68473a46042957675eebb3401",
        "type": "github"
      },
      "original": {
        "owner": "numtide",
        "repo": "flake-utils",
        "type": "github"
      }
    },
    "flake-utils_3": {
      "locked": {
        "lastModified": 1667395993,
        "narHash": "sha256-nuEHfE/LcWyuSWnS8t12N1wc105Qtau+/OdUAjtQ0rA=",
        "owner": "numtide",
        "repo": "flake-utils",
        "rev": "5aed5285a952e0b949eb3ba02c12fa4fcfef535f",
        "type": "github"
      },
      "original": {
        "owner": "numtide",
        "repo": "flake-utils",
        "type": "github"
      }
    },
    "flake-utils_4": {
      "inputs": {
        "systems": "systems_3"
      },
      "locked": {
        "lastModified": 1705309234,
        "narHash": "sha256-uNRRNRKmJyCRC/8y1RqBkqWBLM034y4qN7EprSdmgyA=",
        "owner": "numtide",
        "repo": "flake-utils",
        "rev": "1ef2e671c3b0c19053962c07dbda38332dcebf26",
        "type": "github"
      },
      "original": {
        "owner": "numtide",
        "repo": "flake-utils",
        "type": "github"
      }
    },
    "gaia-main-src": {
      "flake": false,
      "locked": {
        "lastModified": 1702388853,
        "narHash": "sha256-1O8ncSd0mUNEUHSTi2U9d21Dv1yszQKohjp/AS6IxcU=",
        "owner": "cosmos",
        "repo": "gaia",
        "rev": "2dc2b82ea9da34b3c4823458919004f1a583a597",
        "type": "github"
      },
      "original": {
        "owner": "cosmos",
        "repo": "gaia",
        "type": "github"
      }
    },
    "gaia10-src": {
      "flake": false,
      "locked": {
        "lastModified": 1688401730,
        "narHash": "sha256-F72AxDI1OdleE8If5s4HJbORqMsDVsdEO5q7nrK07E8=",
        "owner": "cosmos",
        "repo": "gaia",
        "rev": "a2b14cdd568273e12b80579b4e22681df95b4cb9",
        "type": "github"
      },
      "original": {
        "owner": "cosmos",
        "ref": "v10.0.2",
        "repo": "gaia",
        "type": "github"
      }
    },
    "gaia11-src": {
      "flake": false,
      "locked": {
        "lastModified": 1690464504,
        "narHash": "sha256-bIegGSPDdDRbznfgsrojsGCwCPSesNknpffTFskc7fE=",
        "owner": "cosmos",
        "repo": "gaia",
        "rev": "541a8d86af28231c767d6db52eb88ba9496ad0c4",
        "type": "github"
      },
      "original": {
        "owner": "cosmos",
        "ref": "v11.0.0",
        "repo": "gaia",
        "type": "github"
      }
    },
    "gaia12-src": {
      "flake": false,
      "locked": {
        "lastModified": 1692870038,
        "narHash": "sha256-KqpkazhGGQWzvHiiwCiE7ciA8+L2t2HgxN8270zuGd0=",
        "owner": "cosmos",
        "repo": "gaia",
        "rev": "6f8067d76ce30996f83645862153ccfaf5f13dd1",
        "type": "github"
      },
      "original": {
        "owner": "cosmos",
        "ref": "v12.0.0",
        "repo": "gaia",
        "type": "github"
      }
    },
    "gaia13-src": {
      "flake": false,
      "locked": {
        "lastModified": 1699370179,
        "narHash": "sha256-bvJ33JL1Fr7ilnnYEjrjnbS/dbFkyhZ2uq6u39CeTa0=",
        "owner": "cosmos",
        "repo": "gaia",
        "rev": "2406abb61856b61904ff06c7be2a355babcc3dfc",
        "type": "github"
      },
      "original": {
        "owner": "cosmos",
        "ref": "v13.0.2",
        "repo": "gaia",
        "type": "github"
      }
    },
    "gaia14-src": {
      "flake": false,
      "locked": {
        "lastModified": 1700067649,
        "narHash": "sha256-7AnaIy/SElf/Uj2xTbHzLSgPY68SgQqqJZ2BPmt6czo=",
        "owner": "cosmos",
        "repo": "gaia",
        "rev": "189b57be735d64d0dbf0945717b49017a1beb11e",
        "type": "github"
      },
      "original": {
        "owner": "cosmos",
        "ref": "v14.0.0",
        "repo": "gaia",
        "type": "github"
      }
    },
    "gaia5-src": {
      "flake": false,
      "locked": {
        "lastModified": 1634231239,
        "narHash": "sha256-NfR9GRBNBlm5hB3lFea+Vlf4dkapZIZg0sZuyOX2cn8=",
        "owner": "cosmos",
        "repo": "gaia",
        "rev": "b72cc994f7156c8a8991e6beed2dde84ad274588",
        "type": "github"
      },
      "original": {
        "owner": "cosmos",
        "ref": "v5.0.8",
        "repo": "gaia",
        "type": "github"
      }
    },
    "gaia6-ordered-src": {
      "flake": false,
      "locked": {
        "lastModified": 1648034337,
        "narHash": "sha256-yw3WUCLRvn46xlWAnk6nBmvc3T91aryvBcOOfJ2ocPA=",
        "owner": "informalsystems",
        "repo": "gaia",
        "rev": "d9e61fb98308dea2e02e8c6c6a9ab969dc240cc7",
        "type": "github"
      },
      "original": {
        "owner": "informalsystems",
        "ref": "v6.0.4-ordered",
        "repo": "gaia",
        "type": "github"
      }
    },
    "gaia6-src": {
      "flake": false,
      "locked": {
        "lastModified": 1646904235,
        "narHash": "sha256-JdD0DTdMo05ggGvpHN5hugEEtGA0/WQ4bhbryDlfGXo=",
        "owner": "cosmos",
        "repo": "gaia",
        "rev": "305668ab9d962431c79d718bb0ffdeec77a46439",
        "type": "github"
      },
      "original": {
        "owner": "cosmos",
        "ref": "v6.0.4",
        "repo": "gaia",
        "type": "github"
      }
    },
    "gaia7-src": {
      "flake": false,
      "locked": {
        "lastModified": 1665762684,
        "narHash": "sha256-hsDqDASwTPIb1BGOqa9nu4C5Y5q3hBoXYhkAFY7B9Cs=",
        "owner": "cosmos",
        "repo": "gaia",
        "rev": "5db8fcc9a229730f5115bed82d0f85b6db7184b4",
        "type": "github"
      },
      "original": {
        "owner": "cosmos",
        "ref": "v7.1.0",
        "repo": "gaia",
        "type": "github"
      }
    },
    "gaia8-src": {
      "flake": false,
      "locked": {
        "lastModified": 1676667875,
        "narHash": "sha256-8XPcJRQEQDtTbGFg0pWexkNdWESn1FoKvz4T2Z8UPDw=",
        "owner": "cosmos",
        "repo": "gaia",
        "rev": "890ab3aa2e5788537b0d2ebc9bafdc968340e0e5",
        "type": "github"
      },
      "original": {
        "owner": "cosmos",
        "ref": "v8.0.1",
        "repo": "gaia",
        "type": "github"
      }
    },
    "gaia9-src": {
      "flake": false,
      "locked": {
        "lastModified": 1681924944,
        "narHash": "sha256-UIM6yfqs1yZZ2BO/bBB43pPYSW1IzaYsk2f500tDYzA=",
        "owner": "cosmos",
        "repo": "gaia",
        "rev": "05b6b87d3c9121e933eab437772ea56f33ae268f",
        "type": "github"
      },
      "original": {
        "owner": "cosmos",
        "ref": "v9.0.3",
        "repo": "gaia",
        "type": "github"
      }
    },
    "gex-src": {
      "flake": false,
      "locked": {
        "lastModified": 1697704475,
        "narHash": "sha256-lgJVxn7Q2I8TBdvbzyn7bl1MN5StEw3NvRzCvBFFuB8=",
        "owner": "cosmos",
        "repo": "gex",
        "rev": "233d335dc9e8c89fb318d1081fae74435f6cac11",
        "type": "github"
      },
      "original": {
        "owner": "cosmos",
        "repo": "gex",
        "rev": "233d335dc9e8c89fb318d1081fae74435f6cac11",
        "type": "github"
      }
    },
    "gomod2nix": {
      "inputs": {
        "flake-utils": "flake-utils",
        "nixpkgs": "nixpkgs"
      },
      "locked": {
        "lastModified": 1702956934,
        "narHash": "sha256-f1NuMA2mZ3Chw2CjlUkRAzNgDw0TYyj1i5YZJRByDdo=",
        "owner": "JonathanLorimer",
        "repo": "gomod2nix",
        "rev": "6d2fce6003d08eee42648f2931de8449d3de1f5f",
        "type": "github"
      },
      "original": {
        "owner": "JonathanLorimer",
        "ref": "jonathan/update-go",
        "repo": "gomod2nix",
        "type": "github"
      }
    },
    "hermes-src": {
      "flake": false,
      "locked": {
        "lastModified": 1702629809,
        "narHash": "sha256-JTZMp4By/pGsMdKzfi4H1LQS1RKYQHBq5NEju5ADX/s=",
        "owner": "informalsystems",
        "repo": "hermes",
        "rev": "ab732666fe35de129ada98731280d03411f6375f",
        "type": "github"
      },
      "original": {
        "owner": "informalsystems",
        "ref": "v1.7.4",
        "repo": "hermes",
        "type": "github"
      }
    },
    "ibc-go-v2-src": {
      "flake": false,
      "locked": {
        "lastModified": 1663274791,
        "narHash": "sha256-LuJvlXmGRyJAiM6+uk+NuamjIsEqMqF20twBmB0p8+k=",
        "owner": "cosmos",
        "repo": "ibc-go",
        "rev": "e45fa32d1cf91c36807428f688d8e2ec88947940",
        "type": "github"
      },
      "original": {
        "owner": "cosmos",
        "ref": "v2.4.1",
        "repo": "ibc-go",
        "type": "github"
      }
    },
    "ibc-go-v3-src": {
      "flake": false,
      "locked": {
        "lastModified": 1663683283,
        "narHash": "sha256-Er24B1unLYR/gG4JSrV+vZ/cPD6t7OFvtqp7AJCtDSE=",
        "owner": "cosmos",
        "repo": "ibc-go",
        "rev": "250157f3fd40abaf9f8f1452cd78bf3304c38c72",
        "type": "github"
      },
      "original": {
        "owner": "cosmos",
        "ref": "v3.3.0",
        "repo": "ibc-go",
        "type": "github"
      }
    },
    "ibc-go-v4-src": {
      "flake": false,
      "locked": {
        "lastModified": 1667809128,
        "narHash": "sha256-R1/AH6laXdaMftgwnV4t/pL3QoKnZ1UaBGoqOipOvQI=",
        "owner": "cosmos",
        "repo": "ibc-go",
        "rev": "ecb845d5e43f53decf48f8ed88c7847a9a4375cb",
        "type": "github"
      },
      "original": {
        "owner": "cosmos",
        "ref": "v4.2.0",
        "repo": "ibc-go",
        "type": "github"
      }
    },
    "ibc-go-v5-src": {
      "flake": false,
      "locked": {
        "lastModified": 1668024626,
        "narHash": "sha256-+Z78PyGODLr2Y5G8evubsoQE3tyUcxCHJDsLXKTmdlI=",
        "owner": "cosmos",
        "repo": "ibc-go",
        "rev": "c0acd5bd1778f2b7ecdf593006f56bd3e273bd49",
        "type": "github"
      },
      "original": {
        "owner": "cosmos",
        "ref": "v5.1.0",
        "repo": "ibc-go",
        "type": "github"
      }
    },
    "ibc-go-v6-src": {
      "flake": false,
      "locked": {
        "lastModified": 1671525236,
        "narHash": "sha256-V8kUNwgNfx1tZJazlnaTF6wBb7ztueh1KrAGgiP8hCM=",
        "owner": "cosmos",
        "repo": "ibc-go",
        "rev": "d34cef7e075dda1a24a0a3e9b6d3eff406cc606c",
        "type": "github"
      },
      "original": {
        "owner": "cosmos",
        "ref": "v6.1.0",
        "repo": "ibc-go",
        "type": "github"
      }
    },
    "ibc-go-v7-src": {
      "flake": false,
      "locked": {
        "lastModified": 1693509694,
        "narHash": "sha256-umh/ckDALt0ugXwN8glcaCkGfAQvXY7S3Jd95Do2XeA=",
        "owner": "cosmos",
        "repo": "ibc-go",
        "rev": "c75650a1a037a9fecba5a9005df380f707520ff7",
        "type": "github"
      },
      "original": {
        "owner": "cosmos",
        "ref": "v7.3.0",
        "repo": "ibc-go",
        "type": "github"
      }
    },
    "ibc-go-v8-channel-upgrade-src": {
      "flake": false,
      "locked": {
        "lastModified": 1703189903,
        "narHash": "sha256-vxzv+b40TKqCIN4FAkeIu+jmlPP5XRLR+P0uEIjr7AE=",
        "owner": "cosmos",
        "repo": "ibc-go",
        "rev": "7a89e5d5b5ebb7643ce3992c34008c35373ecf34",
        "type": "github"
      },
      "original": {
        "owner": "cosmos",
        "ref": "04-channel-upgrades-rc.0",
        "repo": "ibc-go",
        "type": "github"
      }
    },
    "ibc-go-v8-src": {
      "flake": false,
      "locked": {
        "lastModified": 1699602904,
        "narHash": "sha256-BcP3y874QviVsV+04p9CioolyvmWH82ORbb5EB2GyRI=",
        "owner": "cosmos",
        "repo": "ibc-go",
        "rev": "2551dea41cd3c512845007ca895c8402afa9b79f",
        "type": "github"
      },
      "original": {
        "owner": "cosmos",
        "ref": "v8.0.0",
        "repo": "ibc-go",
        "type": "github"
      }
    },
    "ibc-rs-src": {
      "flake": false,
      "locked": {
        "lastModified": 1661171856,
        "narHash": "sha256-M9KsPQdvyTArDe3sTi29+gfs69KHtpoNYLgI7IHYo9U=",
        "owner": "informalsystems",
        "repo": "ibc-rs",
        "rev": "ed4dd8c8b4ebd695730de2a1c69f3011cb179352",
        "type": "github"
      },
      "original": {
        "owner": "informalsystems",
        "ref": "v1.0.0",
        "repo": "ibc-rs",
        "type": "github"
      }
    },
    "ica-src": {
      "flake": false,
      "locked": {
        "lastModified": 1695202199,
        "narHash": "sha256-8RwZSnqqZzVjQsSMTckNhmTy3VYyubVmgE/hU6ntq9M=",
        "owner": "cosmos",
        "repo": "interchain-accounts-demo",
        "rev": "9d9ec3f4f7e37e9d2a1c7f4a199e7d18c17e14db",
        "type": "github"
      },
      "original": {
        "owner": "cosmos",
        "repo": "interchain-accounts-demo",
        "type": "github"
      }
    },
    "ignite-cli-src": {
      "flake": false,
      "locked": {
        "lastModified": 1662991379,
        "narHash": "sha256-sVgIjecswxD8OBXRXoVk2BNsTXzUcYAb6QZk0rVrQqo=",
        "owner": "ignite",
        "repo": "cli",
        "rev": "21c6430cfcc17c69885524990c448d4a3f56461c",
        "type": "github"
      },
      "original": {
        "owner": "ignite",
        "ref": "v0.24.0",
        "repo": "cli",
        "type": "github"
      }
    },
    "interchain-security-src": {
      "flake": false,
      "locked": {
        "lastModified": 1700577019,
        "narHash": "sha256-adBzn51PKoRsCL9gIzC5Tcqmu7u3GjxTcDj2jpZ/da8=",
        "owner": "cosmos",
        "repo": "interchain-security",
        "rev": "03aada4af3243dbf739a12adfacc7b37232df694",
        "type": "github"
      },
      "original": {
        "owner": "cosmos",
        "ref": "feat/ics-misbehaviour-handling",
        "repo": "interchain-security",
        "type": "github"
      }
    },
    "iris-src": {
      "flake": false,
      "locked": {
        "lastModified": 1618986686,
        "narHash": "sha256-1nPJOuYeGjzBYFCS0IiC5j9TJd5KVa9IL0kROks328E=",
        "owner": "irisnet",
        "repo": "irishub",
        "rev": "53e156b2ee7eeb0b9d5b263066d0d3c88a1af736",
        "type": "github"
      },
      "original": {
        "owner": "irisnet",
        "ref": "v1.1.1",
        "repo": "irishub",
        "type": "github"
      }
    },
    "ixo-src": {
      "flake": false,
      "locked": {
        "lastModified": 1645476442,
        "narHash": "sha256-Ewp9UyoH6z7YGrcXVpYJveRvDq02c1mNZj2hzlOoW8s=",
        "owner": "ixofoundation",
        "repo": "ixo-blockchain",
        "rev": "2bef5d79205057be71677837dc1174be848e13e9",
        "type": "github"
      },
      "original": {
        "owner": "ixofoundation",
        "ref": "v0.18.0-rc1",
        "repo": "ixo-blockchain",
        "type": "github"
      }
    },
    "juno-src": {
      "flake": false,
      "locked": {
        "lastModified": 1697166503,
        "narHash": "sha256-z9TOeDyUnn1T8Z662XqQJ9ydVIKKB54YISt7ms4xvos=",
        "owner": "CosmosContracts",
        "repo": "juno",
        "rev": "48507ed9b83511089cbf1fdc5bae54cae4a7f4b2",
        "type": "github"
      },
      "original": {
        "owner": "CosmosContracts",
        "ref": "v17.1.1",
        "repo": "juno",
        "type": "github"
      }
    },
    "migaloo-src": {
      "flake": false,
      "locked": {
        "lastModified": 1699273936,
        "narHash": "sha256-O+vGWFnV3+bvXinxl1QjVyDnQskp5H1VnlL+TaMfiSs=",
        "owner": "White-Whale-Defi-Platform",
        "repo": "migaloo-chain",
        "rev": "de98de2dd96917ae1ab79161d573fc0b4ee1facf",
        "type": "github"
      },
      "original": {
        "owner": "White-Whale-Defi-Platform",
        "ref": "v3.0.2",
        "repo": "migaloo-chain",
        "type": "github"
      }
    },
    "namada-src": {
      "flake": false,
      "locked": {
        "lastModified": 1702488720,
        "narHash": "sha256-WyIVffqszY3rz3ClQJlpDaexLGQk8pVK+Y3k/D9Lvxg=",
        "owner": "anoma",
        "repo": "namada",
        "rev": "468d3d3bcadd2bd11760855d2bbfcc0b4ce27e14",
        "type": "github"
      },
      "original": {
        "owner": "anoma",
        "ref": "v0.28.1",
        "repo": "namada",
        "type": "github"
      }
    },
    "neutron-src": {
      "flake": false,
      "locked": {
        "lastModified": 1701174344,
        "narHash": "sha256-NuoOlrciBeL2f/A7wlQBqYlYJhSYucXRhLgxdasfyhI=",
        "owner": "neutron-org",
        "repo": "neutron",
        "rev": "e605ed3db4381994ee8185ba4a0ff0877d34e67f",
        "type": "github"
      },
      "original": {
        "owner": "neutron-org",
        "ref": "v2.0.0",
        "repo": "neutron",
        "type": "github"
      }
    },
    "nix-std": {
      "locked": {
        "lastModified": 1701658249,
        "narHash": "sha256-KIt1TUuBvldhaVRta010MI5FeQlB8WadjqljybjesN0=",
        "owner": "chessai",
        "repo": "nix-std",
        "rev": "715db541ffff4194620e48d210b76f73a74b5b5d",
        "type": "github"
      },
      "original": {
        "owner": "chessai",
        "repo": "nix-std",
        "type": "github"
      }
    },
    "nixpkgs": {
      "locked": {
        "lastModified": 1702272962,
        "narHash": "sha256-D+zHwkwPc6oYQ4G3A1HuadopqRwUY/JkMwHz1YF7j4Q=",
        "owner": "nixos",
        "repo": "nixpkgs",
        "rev": "e97b3e4186bcadf0ef1b6be22b8558eab1cdeb5d",
        "type": "github"
      },
      "original": {
        "owner": "NixOS",
        "ref": "master",
        "repo": "nixpkgs",
        "type": "github"
      }
    },
    "nixpkgs-lib": {
      "locked": {
        "dir": "lib",
        "lastModified": 1701253981,
        "narHash": "sha256-ztaDIyZ7HrTAfEEUt9AtTDNoCYxUdSd6NrRHaYOIxtk=",
        "owner": "NixOS",
        "repo": "nixpkgs",
        "rev": "e92039b55bcd58469325ded85d4f58dd5a4eaf58",
        "type": "github"
      },
      "original": {
        "dir": "lib",
        "owner": "NixOS",
        "ref": "nixos-unstable",
        "repo": "nixpkgs",
        "type": "github"
      }
    },
    "nixpkgs_2": {
      "locked": {
<<<<<<< HEAD
        "lastModified": 1704161960,
        "narHash": "sha256-QGua89Pmq+FBAro8NriTuoO/wNaUtugt29/qqA8zeeM=",
        "owner": "nixos",
        "repo": "nixpkgs",
        "rev": "63143ac2c9186be6d9da6035fa22620018c85932",
=======
        "lastModified": 1701040486,
        "narHash": "sha256-vawYwoHA5CwvjfqaT3A5CT9V36Eq43gxdwpux32Qkjw=",
        "owner": "nixos",
        "repo": "nixpkgs",
        "rev": "45827faa2132b8eade424f6bdd48d8828754341a",
>>>>>>> 7a1f964b
        "type": "github"
      },
      "original": {
        "owner": "nixos",
        "ref": "nixpkgs-unstable",
        "repo": "nixpkgs",
        "type": "github"
      }
    },
    "nixpkgs_3": {
      "locked": {
        "lastModified": 1681358109,
        "narHash": "sha256-eKyxW4OohHQx9Urxi7TQlFBTDWII+F+x2hklDOQPB50=",
        "owner": "NixOS",
        "repo": "nixpkgs",
        "rev": "96ba1c52e54e74c3197f4d43026b3f3d92e83ff9",
        "type": "github"
      },
      "original": {
        "owner": "NixOS",
        "ref": "nixpkgs-unstable",
        "repo": "nixpkgs",
        "type": "github"
      }
    },
    "nixpkgs_4": {
      "locked": {
        "lastModified": 1674990008,
        "narHash": "sha256-4zOyp+hFW2Y7imxIpZqZGT8CEqKmDjwgfD6BzRUE0mQ=",
        "owner": "NixOS",
        "repo": "nixpkgs",
        "rev": "d2bbcbe6c626d339b25a4995711f07625b508214",
        "type": "github"
      },
      "original": {
        "owner": "NixOS",
        "ref": "nixpkgs-unstable",
        "repo": "nixpkgs",
        "type": "github"
      }
    },
    "nixpkgs_5": {
      "locked": {
<<<<<<< HEAD
        "lastModified": 1704626572,
        "narHash": "sha256-VwRTEKzK4wSSv64G+g3RLF3t6yBHrhR2VK3kZ5UWisU=",
        "owner": "nixos",
        "repo": "nixpkgs",
        "rev": "24fe8bb4f552ad3926274d29e083b79d84707da6",
=======
        "lastModified": 1705505490,
        "narHash": "sha256-HS+Zg50Zm1Ehfat/OgGS2YJqU7/4ohsQhK+ClwcKmVA=",
        "owner": "nixos",
        "repo": "nixpkgs",
        "rev": "f36047a5a4b5631f75210859abac7f97ba1ba7a7",
>>>>>>> 7a1f964b
        "type": "github"
      },
      "original": {
        "owner": "nixos",
        "ref": "nixpkgs-unstable",
        "repo": "nixpkgs",
        "type": "github"
      }
    },
    "osmosis-src": {
      "flake": false,
      "locked": {
        "lastModified": 1702398856,
        "narHash": "sha256-4uLO7izIZ8JvKTfUXbYkxQFpIjwMEcO81WvhklrzI9E=",
        "owner": "osmosis-labs",
        "repo": "osmosis",
        "rev": "b0aee0006ce55d0851773084bd7880db7e32ad70",
        "type": "github"
      },
      "original": {
        "owner": "osmosis-labs",
        "ref": "v21.0.0",
        "repo": "osmosis",
        "type": "github"
      }
    },
    "provenance-src": {
      "flake": false,
      "locked": {
        "lastModified": 1699901286,
        "narHash": "sha256-dTX3kg2QUsC9SwsaommP4IFgIdQgWZrGQNtp/B+fzys=",
        "owner": "provenance-io",
        "repo": "provenance",
        "rev": "91b0813de2f93d03cefe8efb226dc32f02690840",
        "type": "github"
      },
      "original": {
        "owner": "provenance-io",
        "ref": "v1.17.0",
        "repo": "provenance",
        "type": "github"
      }
    },
    "regen-src": {
      "flake": false,
      "locked": {
        "lastModified": 1645832054,
        "narHash": "sha256-lDb0/Bw4hAX71jsCQJUju1mKYNacWEVezx6+KdIdu6Q=",
        "owner": "regen-network",
        "repo": "regen-ledger",
        "rev": "5fb6268ed18a488ab88fb3bfa4b84e10892a7562",
        "type": "github"
      },
      "original": {
        "owner": "regen-network",
        "ref": "v3.0.0",
        "repo": "regen-ledger",
        "type": "github"
      }
    },
    "relayer-src": {
      "flake": false,
      "locked": {
        "lastModified": 1635197290,
        "narHash": "sha256-xD+xZG4Gb6557y/jkXTGdbt8qJ6izMgC4H3uo2/j5vU=",
        "owner": "cosmos",
        "repo": "relayer",
        "rev": "7797aa103af68faa4269af586fe6df1d30e91d4a",
        "type": "github"
      },
      "original": {
        "owner": "cosmos",
        "ref": "v1.0.0",
        "repo": "relayer",
        "type": "github"
      }
    },
    "root": {
      "inputs": {
        "cosmos-nix": "cosmos-nix",
        "flake-utils": "flake-utils_4",
        "nixpkgs": "nixpkgs_5"
      }
    },
    "rust-overlay": {
      "inputs": {
        "flake-utils": "flake-utils_2",
        "nixpkgs": "nixpkgs_3"
      },
      "locked": {
<<<<<<< HEAD
        "lastModified": 1704075545,
        "narHash": "sha256-L3zgOuVKhPjKsVLc3yTm2YJ6+BATyZBury7wnhyc8QU=",
        "owner": "oxalica",
        "repo": "rust-overlay",
        "rev": "a0df72e106322b67e9c6e591fe870380bd0da0d5",
=======
        "lastModified": 1702347444,
        "narHash": "sha256-ueDw7aQf4Xyk69XnDD0YNWDlFdlOgJGPeWFa7uu/cfw=",
        "owner": "oxalica",
        "repo": "rust-overlay",
        "rev": "bc13176f27cf3be724d18924b4f6aa47686ca2e3",
>>>>>>> 7a1f964b
        "type": "github"
      },
      "original": {
        "owner": "oxalica",
        "repo": "rust-overlay",
        "type": "github"
      }
    },
    "sbt-derivation": {
      "inputs": {
        "flake-utils": "flake-utils_3",
        "nixpkgs": "nixpkgs_4"
      },
      "locked": {
        "lastModified": 1698464090,
        "narHash": "sha256-Pnej7WZIPomYWg8f/CZ65sfW85IfIUjYhphMMg7/LT0=",
        "owner": "zaninime",
        "repo": "sbt-derivation",
        "rev": "6762cf2c31de50efd9ff905cbcc87239995a4ef9",
        "type": "github"
      },
      "original": {
        "owner": "zaninime",
        "repo": "sbt-derivation",
        "type": "github"
      }
    },
    "sconfig-src": {
      "flake": false,
      "locked": {
        "lastModified": 1679585941,
        "narHash": "sha256-ywh9IcqMWbRHqJkGJezcDCvfbBYNJH7ualKvPJQRcHA=",
        "owner": "freshautomations",
        "repo": "sconfig",
        "rev": "41450b55f3b37b4b7a0fdf4a69c707619dbeb47c",
        "type": "github"
      },
      "original": {
        "owner": "freshautomations",
        "repo": "sconfig",
        "type": "github"
      }
    },
    "sentinel-src": {
      "flake": false,
      "locked": {
        "lastModified": 1647195309,
        "narHash": "sha256-+ZobsjLNxVL3+zi6OEFQhff6Gbd9kng8B0haqcOoiP0=",
        "owner": "sentinel-official",
        "repo": "hub",
        "rev": "7001dc8bc4517efa33cfcc83e8b127528b5bdf2e",
        "type": "github"
      },
      "original": {
        "owner": "sentinel-official",
        "ref": "v0.9.0-rc0",
        "repo": "hub",
        "type": "github"
      }
    },
    "sifchain-src": {
      "flake": false,
      "locked": {
        "lastModified": 1648486445,
        "narHash": "sha256-n5fmWtdrc0Rhs6Uo+zjcSXmyEFVIsA5L9dlrbRXGDmU=",
        "owner": "Sifchain",
        "repo": "sifnode",
        "rev": "269cfadf6a4c08879247c2b8373323ae7239a425",
        "type": "github"
      },
      "original": {
        "owner": "Sifchain",
        "ref": "v0.12.1",
        "repo": "sifnode",
        "type": "github"
      }
    },
    "stargaze-src": {
      "flake": false,
      "locked": {
        "lastModified": 1645539964,
        "narHash": "sha256-5I5pdnBJHwNaI2Soet+zH3aH+pUbYdC9TgHBjOd1TmA=",
        "owner": "public-awesome",
        "repo": "stargaze",
        "rev": "6ee57f18714a6d94cc6205afcd1af2ab655f8f0f",
        "type": "github"
      },
      "original": {
        "owner": "public-awesome",
        "ref": "v3.0.0",
        "repo": "stargaze",
        "type": "github"
      }
    },
    "stoml-src": {
      "flake": false,
      "locked": {
        "lastModified": 1666796497,
        "narHash": "sha256-Adjag1/Hd2wrar2/anD6jQEMDvUc2TOIG7DlEgxpTXc=",
        "owner": "freshautomations",
        "repo": "stoml",
        "rev": "4b2cd09b5795a54fddc215f0d24e24071894b3cf",
        "type": "github"
      },
      "original": {
        "owner": "freshautomations",
        "repo": "stoml",
        "type": "github"
      }
    },
    "stride-consumer-src": {
      "flake": false,
      "locked": {
        "lastModified": 1689464372,
        "narHash": "sha256-DByig9ISs9x9Kvakc8LFL558VKhM+UBiaESWgyVzI0w=",
        "owner": "Stride-Labs",
        "repo": "stride",
        "rev": "bbf0bb7f52878f3205c76bb1e96662fe7bd7af8d",
        "type": "github"
      },
      "original": {
        "owner": "Stride-Labs",
        "ref": "v12.1.0",
        "repo": "stride",
        "type": "github"
      }
    },
    "stride-src": {
      "flake": false,
      "locked": {
        "lastModified": 1679819302,
        "narHash": "sha256-fdjnFHPBZNnhDyVoMuPfqNb6YUYRdcMO73FlZHjIuzA=",
        "owner": "Stride-Labs",
        "repo": "stride",
        "rev": "3c69e7644859981b1fd9313eb1f0c5e5886e4a0d",
        "type": "github"
      },
      "original": {
        "owner": "Stride-Labs",
        "ref": "v8.0.0",
        "repo": "stride",
        "type": "github"
      }
    },
    "systems": {
      "locked": {
        "lastModified": 1681028828,
        "narHash": "sha256-Vy1rq5AaRuLzOxct8nz4T6wlgyUR7zLU309k9mBC768=",
        "owner": "nix-systems",
        "repo": "default",
        "rev": "da67096a3b9bf56a91d16901293e51ba5b49a27e",
        "type": "github"
      },
      "original": {
        "owner": "nix-systems",
        "repo": "default",
        "type": "github"
      }
    },
    "systems_2": {
      "locked": {
        "lastModified": 1681028828,
        "narHash": "sha256-Vy1rq5AaRuLzOxct8nz4T6wlgyUR7zLU309k9mBC768=",
        "owner": "nix-systems",
        "repo": "default",
        "rev": "da67096a3b9bf56a91d16901293e51ba5b49a27e",
        "type": "github"
      },
      "original": {
        "owner": "nix-systems",
        "repo": "default",
        "type": "github"
      }
    },
    "systems_3": {
      "locked": {
        "lastModified": 1681028828,
        "narHash": "sha256-Vy1rq5AaRuLzOxct8nz4T6wlgyUR7zLU309k9mBC768=",
        "owner": "nix-systems",
        "repo": "default",
        "rev": "da67096a3b9bf56a91d16901293e51ba5b49a27e",
        "type": "github"
      },
      "original": {
        "owner": "nix-systems",
        "repo": "default",
        "type": "github"
      }
    },
    "umee-src": {
      "flake": false,
      "locked": {
        "lastModified": 1649261156,
        "narHash": "sha256-hydRL/88fHCW/k7z7GoqAwvynZuvLEDLyA6A9Cm+6UY=",
        "owner": "umee-network",
        "repo": "umee",
        "rev": "42f57545251ce5337dcc5fe4309520ead89183b9",
        "type": "github"
      },
      "original": {
        "owner": "umee-network",
        "ref": "v2.0.0",
        "repo": "umee",
        "type": "github"
      }
    },
    "wasmd-src": {
      "flake": false,
      "locked": {
        "lastModified": 1669987561,
        "narHash": "sha256-F0p555FEeA405tuLn82yUEbRZpJLs85GrUKvSrjTdjk=",
        "owner": "CosmWasm",
        "repo": "wasmd",
        "rev": "a347ace2ff41539fe06c68168bc6f28d6ca9fa52",
        "type": "github"
      },
      "original": {
        "owner": "CosmWasm",
        "ref": "v0.30.0",
        "repo": "wasmd",
        "type": "github"
      }
    },
    "wasmd_next-src": {
      "flake": false,
      "locked": {
        "lastModified": 1682094944,
        "narHash": "sha256-b+6XhBdKyQlrzsYxVRrDf4vHpv8GAJkGwHVfJ9sdf3U=",
        "owner": "CosmWasm",
        "repo": "wasmd",
        "rev": "c2bb27d289f7f72f1471a4b33cb08fdfc8d66f63",
        "type": "github"
      },
      "original": {
        "owner": "CosmWasm",
        "ref": "v0.40.0-rc.1",
        "repo": "wasmd",
        "type": "github"
      }
    },
    "wasmvm_1-src": {
      "flake": false,
      "locked": {
        "lastModified": 1652698028,
        "narHash": "sha256-4m64mPwFLz7aZEKVxM2lJQtX98BkhdKTZb3evpDOk/4=",
        "owner": "CosmWasm",
        "repo": "wasmvm",
        "rev": "bc49a2f4842d023c0038798f343b56f3f0530646",
        "type": "github"
      },
      "original": {
        "owner": "CosmWasm",
        "ref": "v1.0.0",
        "repo": "wasmvm",
        "type": "github"
      }
    },
    "wasmvm_1_1_1-src": {
      "flake": false,
      "locked": {
        "lastModified": 1663600745,
        "narHash": "sha256-9K/G7Wu/TfW4Z+lseEutXbdtr+A40nbVejBphegF5z4=",
        "owner": "CosmWasm",
        "repo": "wasmvm",
        "rev": "3d791055751e428f93f54f64c2d20d20da2ff2a9",
        "type": "github"
      },
      "original": {
        "owner": "CosmWasm",
        "ref": "v1.1.1",
        "repo": "wasmvm",
        "type": "github"
      }
    },
    "wasmvm_1_1_2-src": {
      "flake": false,
      "locked": {
        "lastModified": 1681833975,
        "narHash": "sha256-EbzMNkZUO94jEdX0WgAdy5qfhlCG3lpHpVHyT2FcSDw=",
        "owner": "CosmWasm",
        "repo": "wasmvm",
        "rev": "4f84395b1c623483a3c7936c990c2f7e5dad70d8",
        "type": "github"
      },
      "original": {
        "owner": "CosmWasm",
        "ref": "v1.1.2",
        "repo": "wasmvm",
        "type": "github"
      }
    },
    "wasmvm_1_2_3-src": {
      "flake": false,
      "locked": {
        "lastModified": 1681831436,
        "narHash": "sha256-GscUMJ0Tkg77S9IYA9komyKKoa1AyVXSSaU8hw3ZNwk=",
        "owner": "CosmWasm",
        "repo": "wasmvm",
        "rev": "61e41ae2a80081224f469614a267b0ba2a2d305f",
        "type": "github"
      },
      "original": {
        "owner": "CosmWasm",
        "ref": "v1.2.3",
        "repo": "wasmvm",
        "type": "github"
      }
    },
    "wasmvm_1_2_4-src": {
      "flake": false,
      "locked": {
        "lastModified": 1685977963,
        "narHash": "sha256-/GOvkKLQwsPms7h7yEZYLwbZn9Lzk5qQnBXXoZ/R6JM=",
        "owner": "CosmWasm",
        "repo": "wasmvm",
        "rev": "ba491fe9a663e0b45728dd5f0c43f6a93c97f5fe",
        "type": "github"
      },
      "original": {
        "owner": "CosmWasm",
        "ref": "v1.2.4",
        "repo": "wasmvm",
        "type": "github"
      }
    },
    "wasmvm_1_3_0-src": {
      "flake": false,
      "locked": {
        "lastModified": 1689589428,
        "narHash": "sha256-rsTYvbkYpDkUE4IvILdSL3hXMgAWxz5ltGotJB2t1e4=",
        "owner": "CosmWasm",
        "repo": "wasmvm",
        "rev": "71a9c0dc0ecf9623148e82facb3564fbbf0a896f",
        "type": "github"
      },
      "original": {
        "owner": "CosmWasm",
        "ref": "v1.3.0",
        "repo": "wasmvm",
        "type": "github"
      }
    },
    "wasmvm_1_5_0-src": {
      "flake": false,
      "locked": {
        "lastModified": 1698746477,
        "narHash": "sha256-l0cNF0YjviEl/JLJ4VdvDtIGuAYyFfncVo83ROfQFD8=",
        "owner": "CosmWasm",
        "repo": "wasmvm",
        "rev": "2041b184c146f278157d195361bc6cc6b56cc9d4",
        "type": "github"
      },
      "original": {
        "owner": "CosmWasm",
        "ref": "v1.5.0",
        "repo": "wasmvm",
        "type": "github"
      }
    },
    "wasmvm_1_beta7-src": {
      "flake": false,
      "locked": {
        "lastModified": 1646675433,
        "narHash": "sha256-tt9aAPLxtIRsG1VFM1YAIHSotuBl170EiBcHSWTtARI=",
        "owner": "CosmWasm",
        "repo": "wasmvm",
        "rev": "f7015565a59255cd09ebfcbf9345f3c87666fedd",
        "type": "github"
      },
      "original": {
        "owner": "CosmWasm",
        "ref": "v1.0.0-beta7",
        "repo": "wasmvm",
        "type": "github"
      }
    }
  },
  "root": "root",
  "version": 7
}<|MERGE_RESOLUTION|>--- conflicted
+++ resolved
@@ -178,24 +178,15 @@
         "wasmvm_1_beta7-src": "wasmvm_1_beta7-src"
       },
       "locked": {
-<<<<<<< HEAD
-        "lastModified": 1704387133,
-        "narHash": "sha256-O/TTX3ufeeUP0mur5Gv+wwB+XRbwbK/jrxsA+z8rJ8M=",
-        "owner": "informalsystems",
-        "repo": "cosmos.nix",
-        "rev": "2d51017f33b8dc280cbdb3e4807d480c35114465",
-=======
         "lastModified": 1705315275,
         "narHash": "sha256-XnjvjdTdXkwWFWx1nRflbsDyazSBV09QOmr/aiAuZ1M=",
         "owner": "informalsystems",
         "repo": "cosmos.nix",
         "rev": "04ef5159b4262b7dd445544838468a84a1d987cf",
->>>>>>> 7a1f964b
         "type": "github"
       },
       "original": {
         "owner": "informalsystems",
-        "ref": "luca_joss/expose-namada-repository",
         "repo": "cosmos.nix",
         "type": "github"
       }
@@ -1002,19 +993,11 @@
     },
     "nixpkgs_2": {
       "locked": {
-<<<<<<< HEAD
-        "lastModified": 1704161960,
-        "narHash": "sha256-QGua89Pmq+FBAro8NriTuoO/wNaUtugt29/qqA8zeeM=",
-        "owner": "nixos",
-        "repo": "nixpkgs",
-        "rev": "63143ac2c9186be6d9da6035fa22620018c85932",
-=======
         "lastModified": 1701040486,
         "narHash": "sha256-vawYwoHA5CwvjfqaT3A5CT9V36Eq43gxdwpux32Qkjw=",
         "owner": "nixos",
         "repo": "nixpkgs",
         "rev": "45827faa2132b8eade424f6bdd48d8828754341a",
->>>>>>> 7a1f964b
         "type": "github"
       },
       "original": {
@@ -1058,19 +1041,11 @@
     },
     "nixpkgs_5": {
       "locked": {
-<<<<<<< HEAD
-        "lastModified": 1704626572,
-        "narHash": "sha256-VwRTEKzK4wSSv64G+g3RLF3t6yBHrhR2VK3kZ5UWisU=",
-        "owner": "nixos",
-        "repo": "nixpkgs",
-        "rev": "24fe8bb4f552ad3926274d29e083b79d84707da6",
-=======
         "lastModified": 1705505490,
         "narHash": "sha256-HS+Zg50Zm1Ehfat/OgGS2YJqU7/4ohsQhK+ClwcKmVA=",
         "owner": "nixos",
         "repo": "nixpkgs",
         "rev": "f36047a5a4b5631f75210859abac7f97ba1ba7a7",
->>>>>>> 7a1f964b
         "type": "github"
       },
       "original": {
@@ -1161,19 +1136,11 @@
         "nixpkgs": "nixpkgs_3"
       },
       "locked": {
-<<<<<<< HEAD
-        "lastModified": 1704075545,
-        "narHash": "sha256-L3zgOuVKhPjKsVLc3yTm2YJ6+BATyZBury7wnhyc8QU=",
-        "owner": "oxalica",
-        "repo": "rust-overlay",
-        "rev": "a0df72e106322b67e9c6e591fe870380bd0da0d5",
-=======
         "lastModified": 1702347444,
         "narHash": "sha256-ueDw7aQf4Xyk69XnDD0YNWDlFdlOgJGPeWFa7uu/cfw=",
         "owner": "oxalica",
         "repo": "rust-overlay",
         "rev": "bc13176f27cf3be724d18924b4f6aa47686ca2e3",
->>>>>>> 7a1f964b
         "type": "github"
       },
       "original": {
