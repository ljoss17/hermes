{
  "nodes": {
    "akash-src": {
      "flake": false,
      "locked": {
        "lastModified": 1648485085,
        "narHash": "sha256-33FPy0dn6QuqneEqZYkFoCRm9agG7PE+9C/pYH9Gwx4=",
        "owner": "ovrclk",
        "repo": "akash",
        "rev": "5b8b6bbede6c9fbb2df1ca536b8edfcf5652adf8",
        "type": "github"
      },
      "original": {
        "owner": "ovrclk",
        "ref": "v0.15.0-rc17",
        "repo": "akash",
        "type": "github"
      }
    },
    "apalache-src": {
      "flake": false,
      "locked": {
        "lastModified": 1650241137,
        "narHash": "sha256-15jzwbBc7ByxHJbpHmIukSNvih9oxTXeinNamgXirCU=",
        "owner": "informalsystems",
        "repo": "apalache",
        "rev": "40d9ec66b3defe8e72803ca9241a73366497eeee",
        "type": "github"
      },
      "original": {
        "owner": "informalsystems",
        "ref": "v0.24.0",
        "repo": "apalache",
        "type": "github"
      }
    },
    "beaker-src": {
      "flake": false,
      "locked": {
        "lastModified": 1686823358,
        "narHash": "sha256-bQiN5Q7RV4Uupc7rk1rGurRvCTy+5EiiB4p3bHct7M0=",
        "owner": "osmosis-labs",
        "repo": "beaker",
        "rev": "f3c7a9fc6886aa2b4e0d259f70058d6c23c225e5",
        "type": "github"
      },
      "original": {
        "owner": "osmosis-labs",
        "ref": "v0.1.6",
        "repo": "beaker",
        "type": "github"
      }
    },
    "centauri-src": {
      "flake": false,
      "locked": {
        "lastModified": 1692209286,
        "narHash": "sha256-fabsZyaSCnWnhvG9nO8y39t85u+MZNyEKzU+0fSueLM=",
        "owner": "dzmitry-lahoda-forks",
        "repo": "composable-centauri",
        "rev": "9fa53d8b47d17219d1270146a146e4e386bc2a29",
        "type": "github"
      },
      "original": {
        "owner": "dzmitry-lahoda-forks",
        "repo": "composable-centauri",
        "rev": "9fa53d8b47d17219d1270146a146e4e386bc2a29",
        "type": "github"
      }
    },
    "cosmos-nix": {
      "inputs": {
        "akash-src": "akash-src",
        "apalache-src": "apalache-src",
        "beaker-src": "beaker-src",
        "centauri-src": "centauri-src",
        "cosmos-sdk-src": "cosmos-sdk-src",
        "cosmwasm-src": "cosmwasm-src",
        "crescent-src": "crescent-src",
        "evmos-src": "evmos-src",
        "flake-utils": "flake-utils",
        "gaia-main-src": "gaia-main-src",
        "gaia10-src": "gaia10-src",
        "gaia11-src": "gaia11-src",
        "gaia5-src": "gaia5-src",
        "gaia6-ordered-src": "gaia6-ordered-src",
        "gaia6-src": "gaia6-src",
        "gaia7-src": "gaia7-src",
        "gaia8-src": "gaia8-src",
        "gaia9-src": "gaia9-src",
        "gex-src": "gex-src",
        "hermes-src": "hermes-src",
        "ibc-go-v2-src": "ibc-go-v2-src",
        "ibc-go-v3-src": "ibc-go-v3-src",
        "ibc-go-v4-src": "ibc-go-v4-src",
        "ibc-go-v5-src": "ibc-go-v5-src",
        "ibc-go-v6-src": "ibc-go-v6-src",
        "ibc-go-v7-channel-upgrade-src": "ibc-go-v7-channel-upgrade-src",
        "ibc-go-v7-src": "ibc-go-v7-src",
        "ibc-rs-src": "ibc-rs-src",
        "ica-src": "ica-src",
        "ignite-cli-src": "ignite-cli-src",
        "interchain-security-src": "interchain-security-src",
        "iris-src": "iris-src",
        "ixo-src": "ixo-src",
        "juno-src": "juno-src",
        "migaloo-src": "migaloo-src",
        "neutron-src": "neutron-src",
        "nix-std": "nix-std",
        "nixpkgs": "nixpkgs",
        "osmosis-src": "osmosis-src",
        "osmosis6-src": "osmosis6-src",
        "osmosis7-src": "osmosis7-src",
        "osmosis8-src": "osmosis8-src",
        "pre-commit-hooks": "pre-commit-hooks",
        "regen-src": "regen-src",
        "relayer-src": "relayer-src",
        "rust-overlay": "rust-overlay",
        "sbt-derivation": "sbt-derivation",
        "sconfig-src": "sconfig-src",
        "sentinel-src": "sentinel-src",
        "sifchain-src": "sifchain-src",
        "stargaze-src": "stargaze-src",
        "stoml-src": "stoml-src",
        "stride-consumer-src": "stride-consumer-src",
        "stride-src": "stride-src",
        "terra-src": "terra-src",
        "ts-relayer-src": "ts-relayer-src",
        "umee-src": "umee-src",
        "wasmd-src": "wasmd-src",
        "wasmd_next-src": "wasmd_next-src",
        "wasmvm_0_16_3-src": "wasmvm_0_16_3-src",
        "wasmvm_1-src": "wasmvm_1-src",
        "wasmvm_1_1_1-src": "wasmvm_1_1_1-src",
        "wasmvm_1_1_2-src": "wasmvm_1_1_2-src",
        "wasmvm_1_2_3-src": "wasmvm_1_2_3-src",
        "wasmvm_1_2_4-src": "wasmvm_1_2_4-src",
        "wasmvm_1_beta7-src": "wasmvm_1_beta7-src"
      },
      "locked": {
<<<<<<< HEAD
        "lastModified": 1692879240,
        "narHash": "sha256-oVxjLGuWIaWeyI9KufDgQKtGyfKYMxDzvGk5UNuRjnk=",
        "owner": "informalsystems",
        "repo": "cosmos.nix",
        "rev": "8cdc17fbefdafce7ff659838372a6ab740798b6e",
=======
        "lastModified": 1692348031,
        "narHash": "sha256-x61SMPGH/giVKwHJ61SI4I09VFrs21/f8jriCSL+Vf8=",
        "owner": "informalsystems",
        "repo": "cosmos.nix",
        "rev": "1df7d2191ae20b792d64dfc9830c657ef85eaaeb",
>>>>>>> 77423055
        "type": "github"
      },
      "original": {
        "owner": "informalsystems",
        "ref": "ibc-go-channel-upgrade",
        "repo": "cosmos.nix",
        "type": "github"
      }
    },
    "cosmos-sdk-src": {
      "flake": false,
      "locked": {
        "lastModified": 1658846655,
        "narHash": "sha256-Xs83vbgt4+YH2LRJx7692nIjRBr5QCYoUHI17njsjlw=",
        "owner": "cosmos",
        "repo": "cosmos-sdk",
        "rev": "a1143138716b64bc4fa0aa53c0f0fa59eb675bb7",
        "type": "github"
      },
      "original": {
        "owner": "cosmos",
        "ref": "v0.46.0",
        "repo": "cosmos-sdk",
        "type": "github"
      }
    },
    "cosmwasm-src": {
      "flake": false,
      "locked": {
        "lastModified": 1685975182,
        "narHash": "sha256-6uhJijuDPXvEZG8mKBGyswsj/JR75Ui713BVx4XD7WI=",
        "owner": "CosmWasm",
        "repo": "cosmwasm",
        "rev": "b8e9c03e744e8b84174477e20eb934529cad41e7",
        "type": "github"
      },
      "original": {
        "owner": "CosmWasm",
        "ref": "v1.2.6",
        "repo": "cosmwasm",
        "type": "github"
      }
    },
    "crescent-src": {
      "flake": false,
      "locked": {
        "lastModified": 1647869429,
        "narHash": "sha256-c1xiTB/HgtQJSwD3ccFQIoSHPbJK6rf1nSjnM3r0oCE=",
        "owner": "crescent-network",
        "repo": "crescent",
        "rev": "01980cfd06b06786109eaba78c154e6db1adc3d6",
        "type": "github"
      },
      "original": {
        "owner": "crescent-network",
        "ref": "v1.0.0-rc3",
        "repo": "crescent",
        "type": "github"
      }
    },
    "evmos-src": {
      "flake": false,
      "locked": {
        "lastModified": 1666728289,
        "narHash": "sha256-hMry1q+31jqSe0krg880LIMcz0xgftB3mwfywWoLX3w=",
        "owner": "tharsis",
        "repo": "evmos",
        "rev": "80c38f659a65a983b221e2a568c6172b8ac3bffc",
        "type": "github"
      },
      "original": {
        "owner": "tharsis",
        "ref": "v9.1.0",
        "repo": "evmos",
        "type": "github"
      }
    },
    "flake-compat": {
      "flake": false,
      "locked": {
        "lastModified": 1673956053,
        "narHash": "sha256-4gtG9iQuiKITOjNQQeQIpoIB6b16fm+504Ch3sNKLd8=",
        "owner": "edolstra",
        "repo": "flake-compat",
        "rev": "35bb57c0c8d8b62bbfd284272c928ceb64ddbde9",
        "type": "github"
      },
      "original": {
        "owner": "edolstra",
        "repo": "flake-compat",
        "type": "github"
      }
    },
    "flake-utils": {
      "locked": {
        "lastModified": 1649676176,
        "narHash": "sha256-OWKJratjt2RW151VUlJPRALb7OU2S5s+f0vLj4o1bHM=",
        "owner": "numtide",
        "repo": "flake-utils",
        "rev": "a4b154ebbdc88c8498a5c7b01589addc9e9cb678",
        "type": "github"
      },
      "original": {
        "owner": "numtide",
        "repo": "flake-utils",
        "type": "github"
      }
    },
    "flake-utils_2": {
      "inputs": {
        "systems": "systems"
      },
      "locked": {
        "lastModified": 1681202837,
        "narHash": "sha256-H+Rh19JDwRtpVPAWp64F+rlEtxUWBAQW28eAi3SRSzg=",
        "owner": "numtide",
        "repo": "flake-utils",
        "rev": "cfacdce06f30d2b68473a46042957675eebb3401",
        "type": "github"
      },
      "original": {
        "owner": "numtide",
        "repo": "flake-utils",
        "type": "github"
      }
    },
    "flake-utils_3": {
      "inputs": {
        "systems": "systems_2"
      },
      "locked": {
        "lastModified": 1692799911,
        "narHash": "sha256-3eihraek4qL744EvQXsK1Ha6C3CR7nnT8X2qWap4RNk=",
        "owner": "numtide",
        "repo": "flake-utils",
        "rev": "f9e7cf818399d17d347f847525c5a5a8032e4e44",
        "type": "github"
      },
      "original": {
        "owner": "numtide",
        "repo": "flake-utils",
        "type": "github"
      }
    },
    "gaia-main-src": {
      "flake": false,
      "locked": {
        "lastModified": 1664958609,
        "narHash": "sha256-w9tJJXimf0AhYhgColCjdHGh14sAId0Svtz/hHNYNlI=",
        "owner": "cosmos",
        "repo": "gaia",
        "rev": "4d3a104f6ce6f441e6588cdb8fa6e600396ad3ac",
        "type": "github"
      },
      "original": {
        "owner": "cosmos",
        "repo": "gaia",
        "type": "github"
      }
    },
    "gaia10-src": {
      "flake": false,
      "locked": {
        "lastModified": 1688401730,
        "narHash": "sha256-F72AxDI1OdleE8If5s4HJbORqMsDVsdEO5q7nrK07E8=",
        "owner": "cosmos",
        "repo": "gaia",
        "rev": "a2b14cdd568273e12b80579b4e22681df95b4cb9",
        "type": "github"
      },
      "original": {
        "owner": "cosmos",
        "ref": "v10.0.2",
        "repo": "gaia",
        "type": "github"
      }
    },
    "gaia11-src": {
      "flake": false,
      "locked": {
        "lastModified": 1690464504,
        "narHash": "sha256-bIegGSPDdDRbznfgsrojsGCwCPSesNknpffTFskc7fE=",
        "owner": "cosmos",
        "repo": "gaia",
        "rev": "541a8d86af28231c767d6db52eb88ba9496ad0c4",
        "type": "github"
      },
      "original": {
        "owner": "cosmos",
        "ref": "v11.0.0",
        "repo": "gaia",
        "type": "github"
      }
    },
    "gaia5-src": {
      "flake": false,
      "locked": {
        "lastModified": 1634231239,
        "narHash": "sha256-NfR9GRBNBlm5hB3lFea+Vlf4dkapZIZg0sZuyOX2cn8=",
        "owner": "cosmos",
        "repo": "gaia",
        "rev": "b72cc994f7156c8a8991e6beed2dde84ad274588",
        "type": "github"
      },
      "original": {
        "owner": "cosmos",
        "ref": "v5.0.8",
        "repo": "gaia",
        "type": "github"
      }
    },
    "gaia6-ordered-src": {
      "flake": false,
      "locked": {
        "lastModified": 1648034337,
        "narHash": "sha256-yw3WUCLRvn46xlWAnk6nBmvc3T91aryvBcOOfJ2ocPA=",
        "owner": "informalsystems",
        "repo": "gaia",
        "rev": "d9e61fb98308dea2e02e8c6c6a9ab969dc240cc7",
        "type": "github"
      },
      "original": {
        "owner": "informalsystems",
        "ref": "v6.0.4-ordered",
        "repo": "gaia",
        "type": "github"
      }
    },
    "gaia6-src": {
      "flake": false,
      "locked": {
        "lastModified": 1646904235,
        "narHash": "sha256-JdD0DTdMo05ggGvpHN5hugEEtGA0/WQ4bhbryDlfGXo=",
        "owner": "cosmos",
        "repo": "gaia",
        "rev": "305668ab9d962431c79d718bb0ffdeec77a46439",
        "type": "github"
      },
      "original": {
        "owner": "cosmos",
        "ref": "v6.0.4",
        "repo": "gaia",
        "type": "github"
      }
    },
    "gaia7-src": {
      "flake": false,
      "locked": {
        "lastModified": 1665762684,
        "narHash": "sha256-hsDqDASwTPIb1BGOqa9nu4C5Y5q3hBoXYhkAFY7B9Cs=",
        "owner": "cosmos",
        "repo": "gaia",
        "rev": "5db8fcc9a229730f5115bed82d0f85b6db7184b4",
        "type": "github"
      },
      "original": {
        "owner": "cosmos",
        "ref": "v7.1.0",
        "repo": "gaia",
        "type": "github"
      }
    },
    "gaia8-src": {
      "flake": false,
      "locked": {
        "lastModified": 1676667875,
        "narHash": "sha256-8XPcJRQEQDtTbGFg0pWexkNdWESn1FoKvz4T2Z8UPDw=",
        "owner": "cosmos",
        "repo": "gaia",
        "rev": "890ab3aa2e5788537b0d2ebc9bafdc968340e0e5",
        "type": "github"
      },
      "original": {
        "owner": "cosmos",
        "ref": "v8.0.1",
        "repo": "gaia",
        "type": "github"
      }
    },
    "gaia9-src": {
      "flake": false,
      "locked": {
        "lastModified": 1681924944,
        "narHash": "sha256-UIM6yfqs1yZZ2BO/bBB43pPYSW1IzaYsk2f500tDYzA=",
        "owner": "cosmos",
        "repo": "gaia",
        "rev": "05b6b87d3c9121e933eab437772ea56f33ae268f",
        "type": "github"
      },
      "original": {
        "owner": "cosmos",
        "ref": "v9.0.3",
        "repo": "gaia",
        "type": "github"
      }
    },
    "gex-src": {
      "flake": false,
      "locked": {
        "lastModified": 1660333522,
        "narHash": "sha256-7jtCpOTHamXAInfKYkMIDFKF4lViuPkusThj4ggGUbg=",
        "owner": "cosmos",
        "repo": "gex",
        "rev": "bc168741b2019745d343606d31b5c274f216fc3f",
        "type": "github"
      },
      "original": {
        "owner": "cosmos",
        "repo": "gex",
        "rev": "bc168741b2019745d343606d31b5c274f216fc3f",
        "type": "github"
      }
    },
    "gitignore": {
      "inputs": {
        "nixpkgs": [
          "cosmos-nix",
          "pre-commit-hooks",
          "nixpkgs"
        ]
      },
      "locked": {
        "lastModified": 1660459072,
        "narHash": "sha256-8DFJjXG8zqoONA1vXtgeKXy68KdJL5UaXR8NtVMUbx8=",
        "owner": "hercules-ci",
        "repo": "gitignore.nix",
        "rev": "a20de23b925fd8264fd7fad6454652e142fd7f73",
        "type": "github"
      },
      "original": {
        "owner": "hercules-ci",
        "repo": "gitignore.nix",
        "type": "github"
      }
    },
    "hermes-src": {
      "flake": false,
      "locked": {
        "lastModified": 1689751768,
        "narHash": "sha256-yq+jdHSwUejMA1hURSHWHJ8QSyhDdnhpKE+tejgWSSE=",
        "owner": "informalsystems",
        "repo": "hermes",
        "rev": "1c1cf02988db67507de7d484e1a7f317fe494d6c",
        "type": "github"
      },
      "original": {
        "owner": "informalsystems",
        "ref": "v1.6.0",
        "repo": "hermes",
        "type": "github"
      }
    },
    "ibc-go-v2-src": {
      "flake": false,
      "locked": {
        "lastModified": 1663274791,
        "narHash": "sha256-LuJvlXmGRyJAiM6+uk+NuamjIsEqMqF20twBmB0p8+k=",
        "owner": "cosmos",
        "repo": "ibc-go",
        "rev": "e45fa32d1cf91c36807428f688d8e2ec88947940",
        "type": "github"
      },
      "original": {
        "owner": "cosmos",
        "ref": "v2.4.1",
        "repo": "ibc-go",
        "type": "github"
      }
    },
    "ibc-go-v3-src": {
      "flake": false,
      "locked": {
        "lastModified": 1663683283,
        "narHash": "sha256-Er24B1unLYR/gG4JSrV+vZ/cPD6t7OFvtqp7AJCtDSE=",
        "owner": "cosmos",
        "repo": "ibc-go",
        "rev": "250157f3fd40abaf9f8f1452cd78bf3304c38c72",
        "type": "github"
      },
      "original": {
        "owner": "cosmos",
        "ref": "v3.3.0",
        "repo": "ibc-go",
        "type": "github"
      }
    },
    "ibc-go-v4-src": {
      "flake": false,
      "locked": {
        "lastModified": 1667809128,
        "narHash": "sha256-R1/AH6laXdaMftgwnV4t/pL3QoKnZ1UaBGoqOipOvQI=",
        "owner": "cosmos",
        "repo": "ibc-go",
        "rev": "ecb845d5e43f53decf48f8ed88c7847a9a4375cb",
        "type": "github"
      },
      "original": {
        "owner": "cosmos",
        "ref": "v4.2.0",
        "repo": "ibc-go",
        "type": "github"
      }
    },
    "ibc-go-v5-src": {
      "flake": false,
      "locked": {
        "lastModified": 1668024626,
        "narHash": "sha256-+Z78PyGODLr2Y5G8evubsoQE3tyUcxCHJDsLXKTmdlI=",
        "owner": "cosmos",
        "repo": "ibc-go",
        "rev": "c0acd5bd1778f2b7ecdf593006f56bd3e273bd49",
        "type": "github"
      },
      "original": {
        "owner": "cosmos",
        "ref": "v5.1.0",
        "repo": "ibc-go",
        "type": "github"
      }
    },
    "ibc-go-v6-src": {
      "flake": false,
      "locked": {
        "lastModified": 1671525236,
        "narHash": "sha256-V8kUNwgNfx1tZJazlnaTF6wBb7ztueh1KrAGgiP8hCM=",
        "owner": "cosmos",
        "repo": "ibc-go",
        "rev": "d34cef7e075dda1a24a0a3e9b6d3eff406cc606c",
        "type": "github"
      },
      "original": {
        "owner": "cosmos",
        "ref": "v6.1.0",
        "repo": "ibc-go",
        "type": "github"
      }
    },
    "ibc-go-v7-channel-upgrade-src": {
      "flake": false,
      "locked": {
        "lastModified": 1692787150,
        "narHash": "sha256-2EicMXlcBneBR5NwpAyVZ/uSvLaWrJEKLmb5/H+o/Ls=",
        "owner": "cosmos",
        "repo": "ibc-go",
        "rev": "f1e8ae805a3633d47928cfc02315a1a19ca80a0e",
        "type": "github"
      },
      "original": {
        "owner": "cosmos",
        "repo": "ibc-go",
        "rev": "f1e8ae805a3633d47928cfc02315a1a19ca80a0e",
        "type": "github"
      }
    },
    "ibc-go-v7-src": {
      "flake": false,
      "locked": {
        "lastModified": 1687464721,
        "narHash": "sha256-UsCzjLKyedW2h3PQDNUNNL7KZiD23MM6kPQSnKS8FNs=",
        "owner": "cosmos",
        "repo": "ibc-go",
        "rev": "d02ab9db8fc80eb5e55041d3d6416370c33441f7",
        "type": "github"
      },
      "original": {
        "owner": "cosmos",
        "ref": "v7.2.0",
        "repo": "ibc-go",
        "type": "github"
      }
    },
    "ibc-rs-src": {
      "flake": false,
      "locked": {
        "lastModified": 1661171856,
        "narHash": "sha256-M9KsPQdvyTArDe3sTi29+gfs69KHtpoNYLgI7IHYo9U=",
        "owner": "informalsystems",
        "repo": "ibc-rs",
        "rev": "ed4dd8c8b4ebd695730de2a1c69f3011cb179352",
        "type": "github"
      },
      "original": {
        "owner": "informalsystems",
        "ref": "v1.0.0",
        "repo": "ibc-rs",
        "type": "github"
      }
    },
    "ica-src": {
      "flake": false,
      "locked": {
        "lastModified": 1647255020,
        "narHash": "sha256-Ah5pivnAmk3W0fLWnrBbi84tqwJYQETSILSvNVH6fI8=",
        "owner": "cosmos",
        "repo": "interchain-accounts-demo",
        "rev": "09b6a493a84a135f395d74d5ec82ea983617a714",
        "type": "github"
      },
      "original": {
        "owner": "cosmos",
        "repo": "interchain-accounts-demo",
        "type": "github"
      }
    },
    "ignite-cli-src": {
      "flake": false,
      "locked": {
        "lastModified": 1662991379,
        "narHash": "sha256-sVgIjecswxD8OBXRXoVk2BNsTXzUcYAb6QZk0rVrQqo=",
        "owner": "ignite",
        "repo": "cli",
        "rev": "21c6430cfcc17c69885524990c448d4a3f56461c",
        "type": "github"
      },
      "original": {
        "owner": "ignite",
        "ref": "v0.24.0",
        "repo": "cli",
        "type": "github"
      }
    },
    "interchain-security-src": {
      "flake": false,
      "locked": {
        "lastModified": 1662985265,
        "narHash": "sha256-MhH5R1eEKel8nX1UIw4PAsSTPraP7ivrPU/+StqaD6U=",
        "owner": "cosmos",
        "repo": "interchain-security",
        "rev": "1162655c89221588d4b440717b2ca1c65170aec2",
        "type": "github"
      },
      "original": {
        "owner": "cosmos",
        "ref": "v0.1.4",
        "repo": "interchain-security",
        "type": "github"
      }
    },
    "iris-src": {
      "flake": false,
      "locked": {
        "lastModified": 1618986686,
        "narHash": "sha256-1nPJOuYeGjzBYFCS0IiC5j9TJd5KVa9IL0kROks328E=",
        "owner": "irisnet",
        "repo": "irishub",
        "rev": "53e156b2ee7eeb0b9d5b263066d0d3c88a1af736",
        "type": "github"
      },
      "original": {
        "owner": "irisnet",
        "ref": "v1.1.1",
        "repo": "irishub",
        "type": "github"
      }
    },
    "ixo-src": {
      "flake": false,
      "locked": {
        "lastModified": 1645476442,
        "narHash": "sha256-Ewp9UyoH6z7YGrcXVpYJveRvDq02c1mNZj2hzlOoW8s=",
        "owner": "ixofoundation",
        "repo": "ixo-blockchain",
        "rev": "2bef5d79205057be71677837dc1174be848e13e9",
        "type": "github"
      },
      "original": {
        "owner": "ixofoundation",
        "ref": "v0.18.0-rc1",
        "repo": "ixo-blockchain",
        "type": "github"
      }
    },
    "juno-src": {
      "flake": false,
      "locked": {
        "lastModified": 1679292088,
        "narHash": "sha256-9xWOnlqjJWY7dyICYjl1Fmqi27352TF9ihcbZBI/Dps=",
        "owner": "CosmosContracts",
        "repo": "juno",
        "rev": "1f392744afd9829f3f7837fe6f13800a19bad961",
        "type": "github"
      },
      "original": {
        "owner": "CosmosContracts",
        "ref": "v13.0.1",
        "repo": "juno",
        "type": "github"
      }
    },
    "migaloo-src": {
      "flake": false,
      "locked": {
        "lastModified": 1681833529,
        "narHash": "sha256-7sOAcUcc1HpZgLjjdiNuXeXCq9vB9EXCMY4YIT1MAgU=",
        "owner": "White-Whale-Defi-Platform",
        "repo": "migaloo-chain",
        "rev": "129e6fecd377614123f2af33417f9e31accf195f",
        "type": "github"
      },
      "original": {
        "owner": "White-Whale-Defi-Platform",
        "ref": "v2.0.2",
        "repo": "migaloo-chain",
        "type": "github"
      }
    },
    "neutron-src": {
      "flake": false,
      "locked": {
        "lastModified": 1685114240,
        "narHash": "sha256-xHi4W4fOT3kTmkPEKdGp6JbzKQELdWy9PIn0qsZhprY=",
        "owner": "neutron-org",
        "repo": "neutron",
        "rev": "3c8dde1ff524551e24295d393a3913c25199d265",
        "type": "github"
      },
      "original": {
        "owner": "neutron-org",
        "ref": "v1.0.2",
        "repo": "neutron",
        "type": "github"
      }
    },
    "nix-std": {
      "locked": {
        "lastModified": 1658944356,
        "narHash": "sha256-+nBrRSPsDIjrmLfLdiB/a22Gj4bhEF53ubWN0z33NJo=",
        "owner": "chessai",
        "repo": "nix-std",
        "rev": "9500903a19ef2720469578de0e10ce9e66623bdf",
        "type": "github"
      },
      "original": {
        "owner": "chessai",
        "repo": "nix-std",
        "type": "github"
      }
    },
    "nixpkgs": {
      "locked": {
        "lastModified": 1673947312,
        "narHash": "sha256-xx/2nRwRy3bXrtry6TtydKpJpqHahjuDB5sFkQ/XNDE=",
        "owner": "nixos",
        "repo": "nixpkgs",
        "rev": "2d38b664b4400335086a713a0036aafaa002c003",
        "type": "github"
      },
      "original": {
        "owner": "nixos",
        "ref": "nixpkgs-unstable",
        "repo": "nixpkgs",
        "type": "github"
      }
    },
    "nixpkgs-stable": {
      "locked": {
        "lastModified": 1673800717,
        "narHash": "sha256-SFHraUqLSu5cC6IxTprex/nTsI81ZQAtDvlBvGDWfnA=",
        "owner": "NixOS",
        "repo": "nixpkgs",
        "rev": "2f9fd351ec37f5d479556cd48be4ca340da59b8f",
        "type": "github"
      },
      "original": {
        "owner": "NixOS",
        "ref": "nixos-22.11",
        "repo": "nixpkgs",
        "type": "github"
      }
    },
    "nixpkgs_2": {
      "locked": {
        "lastModified": 1681358109,
        "narHash": "sha256-eKyxW4OohHQx9Urxi7TQlFBTDWII+F+x2hklDOQPB50=",
        "owner": "NixOS",
        "repo": "nixpkgs",
        "rev": "96ba1c52e54e74c3197f4d43026b3f3d92e83ff9",
        "type": "github"
      },
      "original": {
        "owner": "NixOS",
        "ref": "nixpkgs-unstable",
        "repo": "nixpkgs",
        "type": "github"
      }
    },
    "nixpkgs_3": {
      "locked": {
<<<<<<< HEAD
        "lastModified": 1692808169,
        "narHash": "sha256-x9Opq06rIiwdwGeK2Ykj69dNc2IvUH1fY55Wm7atwrE=",
        "owner": "nixos",
        "repo": "nixpkgs",
        "rev": "9201b5ff357e781bf014d0330d18555695df7ba8",
=======
        "lastModified": 1692311226,
        "narHash": "sha256-mRzNup0PIUD6YxbrYvjzL7f+1oaOGy9nmGCV3AZkQus=",
        "owner": "nixos",
        "repo": "nixpkgs",
        "rev": "ef8288935ba859fc3b30632fa6e04705f81b9c2a",
>>>>>>> 77423055
        "type": "github"
      },
      "original": {
        "owner": "nixos",
        "ref": "nixpkgs-unstable",
        "repo": "nixpkgs",
        "type": "github"
      }
    },
    "osmosis-src": {
      "flake": false,
      "locked": {
        "lastModified": 1689430935,
        "narHash": "sha256-HTXFitKRuxSM6U2Sq7kgLxZhduPA+MofdWaISe//2kg=",
        "owner": "osmosis-labs",
        "repo": "osmosis",
        "rev": "0dcae3392f23e44b8de436ff372c1373dc831b04",
        "type": "github"
      },
      "original": {
        "owner": "osmosis-labs",
        "ref": "v16.1.1",
        "repo": "osmosis",
        "type": "github"
      }
    },
    "osmosis6-src": {
      "flake": false,
      "locked": {
        "lastModified": 1646678581,
        "narHash": "sha256-fGcz33PPA5dJ4J9vgfbYvBxNydu3/YuKSCf8pZkn5PM=",
        "owner": "osmosis-labs",
        "repo": "osmosis",
        "rev": "2b61fd38505dbcbad08e78c96b7ab17e7ae1c85d",
        "type": "github"
      },
      "original": {
        "owner": "osmosis-labs",
        "ref": "v6.4.1",
        "repo": "osmosis",
        "type": "github"
      }
    },
    "osmosis7-src": {
      "flake": false,
      "locked": {
        "lastModified": 1651600564,
        "narHash": "sha256-aY6L+5Iw5tu/QOZ1ZgZq163MCy4ZZDHVl53MhZ8AyS4=",
        "owner": "osmosis-labs",
        "repo": "osmosis",
        "rev": "ab02323b075e2573cd7a54736d705c88797d11c5",
        "type": "github"
      },
      "original": {
        "owner": "osmosis-labs",
        "ref": "v7.3.0",
        "repo": "osmosis",
        "type": "github"
      }
    },
    "osmosis8-src": {
      "flake": false,
      "locked": {
        "lastModified": 1652595598,
        "narHash": "sha256-upQzIJnzswT+HO6H0welw/X5n4F/K1k/dP4FQMOeC8Q=",
        "owner": "osmosis-labs",
        "repo": "osmosis",
        "rev": "16e3b51f19a58f815a4eabcbcee11886eb33e026",
        "type": "github"
      },
      "original": {
        "owner": "osmosis-labs",
        "ref": "v8.0.0",
        "repo": "osmosis",
        "type": "github"
      }
    },
    "pre-commit-hooks": {
      "inputs": {
        "flake-compat": "flake-compat",
        "flake-utils": [
          "cosmos-nix",
          "flake-utils"
        ],
        "gitignore": "gitignore",
        "nixpkgs": [
          "cosmos-nix",
          "nixpkgs"
        ],
        "nixpkgs-stable": "nixpkgs-stable"
      },
      "locked": {
        "lastModified": 1674122161,
        "narHash": "sha256-9QM4rvgUSEwO8DWtJN9sR/afEqrH1s3b6ACsZT5wiAM=",
        "owner": "cachix",
        "repo": "pre-commit-hooks.nix",
        "rev": "53e766957b73298fa68b47478c48cbcc005cc18a",
        "type": "github"
      },
      "original": {
        "owner": "cachix",
        "repo": "pre-commit-hooks.nix",
        "type": "github"
      }
    },
    "regen-src": {
      "flake": false,
      "locked": {
        "lastModified": 1645832054,
        "narHash": "sha256-lDb0/Bw4hAX71jsCQJUju1mKYNacWEVezx6+KdIdu6Q=",
        "owner": "regen-network",
        "repo": "regen-ledger",
        "rev": "5fb6268ed18a488ab88fb3bfa4b84e10892a7562",
        "type": "github"
      },
      "original": {
        "owner": "regen-network",
        "ref": "v3.0.0",
        "repo": "regen-ledger",
        "type": "github"
      }
    },
    "relayer-src": {
      "flake": false,
      "locked": {
        "lastModified": 1635197290,
        "narHash": "sha256-xD+xZG4Gb6557y/jkXTGdbt8qJ6izMgC4H3uo2/j5vU=",
        "owner": "cosmos",
        "repo": "relayer",
        "rev": "7797aa103af68faa4269af586fe6df1d30e91d4a",
        "type": "github"
      },
      "original": {
        "owner": "cosmos",
        "ref": "v1.0.0",
        "repo": "relayer",
        "type": "github"
      }
    },
    "root": {
      "inputs": {
        "cosmos-nix": "cosmos-nix",
        "flake-utils": "flake-utils_3",
        "nixpkgs": "nixpkgs_3"
      }
    },
    "rust-overlay": {
      "inputs": {
        "flake-utils": "flake-utils_2",
        "nixpkgs": "nixpkgs_2"
      },
      "locked": {
        "lastModified": 1688265347,
        "narHash": "sha256-oe3kLnNvw2VWbG4Rp6IWUO5Uu5gF8J2oq8DbqbCsdZ4=",
        "owner": "oxalica",
        "repo": "rust-overlay",
        "rev": "b8f3db465405014039985f1c5cea92cc29e1b3b5",
        "type": "github"
      },
      "original": {
        "owner": "oxalica",
        "repo": "rust-overlay",
        "rev": "b8f3db465405014039985f1c5cea92cc29e1b3b5",
        "type": "github"
      }
    },
    "sbt-derivation": {
      "locked": {
        "lastModified": 1617466857,
        "narHash": "sha256-Z7eWMLreLtiSiJ3nWDWBy1w9WNEFexkYCgT/dWZF7yo=",
        "owner": "zaninime",
        "repo": "sbt-derivation",
        "rev": "920b6f187937493371e2b1687261017e6e014cf1",
        "type": "github"
      },
      "original": {
        "owner": "zaninime",
        "repo": "sbt-derivation",
        "type": "github"
      }
    },
    "sconfig-src": {
      "flake": false,
      "locked": {
        "lastModified": 1594094862,
        "narHash": "sha256-jR2hkR0YlPyW2nKWJl90kL80R+9psNKGPYxGg7Y/YGw=",
        "owner": "freshautomations",
        "repo": "sconfig",
        "rev": "88043754c024aec433b3b059af170b6f555931c3",
        "type": "github"
      },
      "original": {
        "owner": "freshautomations",
        "repo": "sconfig",
        "type": "github"
      }
    },
    "sentinel-src": {
      "flake": false,
      "locked": {
        "lastModified": 1647195309,
        "narHash": "sha256-+ZobsjLNxVL3+zi6OEFQhff6Gbd9kng8B0haqcOoiP0=",
        "owner": "sentinel-official",
        "repo": "hub",
        "rev": "7001dc8bc4517efa33cfcc83e8b127528b5bdf2e",
        "type": "github"
      },
      "original": {
        "owner": "sentinel-official",
        "ref": "v0.9.0-rc0",
        "repo": "hub",
        "type": "github"
      }
    },
    "sifchain-src": {
      "flake": false,
      "locked": {
        "lastModified": 1648486445,
        "narHash": "sha256-n5fmWtdrc0Rhs6Uo+zjcSXmyEFVIsA5L9dlrbRXGDmU=",
        "owner": "Sifchain",
        "repo": "sifnode",
        "rev": "269cfadf6a4c08879247c2b8373323ae7239a425",
        "type": "github"
      },
      "original": {
        "owner": "Sifchain",
        "ref": "v0.12.1",
        "repo": "sifnode",
        "type": "github"
      }
    },
    "stargaze-src": {
      "flake": false,
      "locked": {
        "lastModified": 1645539964,
        "narHash": "sha256-5I5pdnBJHwNaI2Soet+zH3aH+pUbYdC9TgHBjOd1TmA=",
        "owner": "public-awesome",
        "repo": "stargaze",
        "rev": "6ee57f18714a6d94cc6205afcd1af2ab655f8f0f",
        "type": "github"
      },
      "original": {
        "owner": "public-awesome",
        "ref": "v3.0.0",
        "repo": "stargaze",
        "type": "github"
      }
    },
    "stoml-src": {
      "flake": false,
      "locked": {
        "lastModified": 1622172633,
        "narHash": "sha256-PvKkOjjWkmK90PzKcOBq0pUWLjHLjfYs9PRqqzAR7/8=",
        "owner": "freshautomations",
        "repo": "stoml",
        "rev": "f5dab84dbf52345a1f36389aec38b02fda086a47",
        "type": "github"
      },
      "original": {
        "owner": "freshautomations",
        "repo": "stoml",
        "type": "github"
      }
    },
    "stride-consumer-src": {
      "flake": false,
      "locked": {
        "lastModified": 1689464372,
        "narHash": "sha256-DByig9ISs9x9Kvakc8LFL558VKhM+UBiaESWgyVzI0w=",
        "owner": "Stride-Labs",
        "repo": "stride",
        "rev": "bbf0bb7f52878f3205c76bb1e96662fe7bd7af8d",
        "type": "github"
      },
      "original": {
        "owner": "Stride-Labs",
        "ref": "v12.1.0",
        "repo": "stride",
        "type": "github"
      }
    },
    "stride-src": {
      "flake": false,
      "locked": {
        "lastModified": 1679819302,
        "narHash": "sha256-fdjnFHPBZNnhDyVoMuPfqNb6YUYRdcMO73FlZHjIuzA=",
        "owner": "Stride-Labs",
        "repo": "stride",
        "rev": "3c69e7644859981b1fd9313eb1f0c5e5886e4a0d",
        "type": "github"
      },
      "original": {
        "owner": "Stride-Labs",
        "ref": "v8.0.0",
        "repo": "stride",
        "type": "github"
      }
    },
    "systems": {
      "locked": {
        "lastModified": 1681028828,
        "narHash": "sha256-Vy1rq5AaRuLzOxct8nz4T6wlgyUR7zLU309k9mBC768=",
        "owner": "nix-systems",
        "repo": "default",
        "rev": "da67096a3b9bf56a91d16901293e51ba5b49a27e",
        "type": "github"
      },
      "original": {
        "owner": "nix-systems",
        "repo": "default",
        "type": "github"
      }
    },
    "systems_2": {
      "locked": {
        "lastModified": 1681028828,
        "narHash": "sha256-Vy1rq5AaRuLzOxct8nz4T6wlgyUR7zLU309k9mBC768=",
        "owner": "nix-systems",
        "repo": "default",
        "rev": "da67096a3b9bf56a91d16901293e51ba5b49a27e",
        "type": "github"
      },
      "original": {
        "owner": "nix-systems",
        "repo": "default",
        "type": "github"
      }
    },
    "terra-src": {
      "flake": false,
      "locked": {
        "lastModified": 1645516218,
        "narHash": "sha256-7cmVYWFLeOZJtbfw8qaVKLDMVafoeFDXOcrmrMS9buE=",
        "owner": "terra-money",
        "repo": "core",
        "rev": "a6b93b72a7d4fabbbb85fb89e685426f5d07cac1",
        "type": "github"
      },
      "original": {
        "owner": "terra-money",
        "ref": "v0.5.17",
        "repo": "core",
        "type": "github"
      }
    },
    "ts-relayer-src": {
      "flake": false,
      "locked": {
        "lastModified": 1640291594,
        "narHash": "sha256-mSI+qgB+e9YcFrcUAgHQnbXOQ8wxO2GmD0wNe+3ya0g=",
        "owner": "confio",
        "repo": "ts-relayer",
        "rev": "23930794ddb64afcc80ac73ffe31ca69072c6549",
        "type": "github"
      },
      "original": {
        "owner": "confio",
        "ref": "v0.4.0",
        "repo": "ts-relayer",
        "type": "github"
      }
    },
    "umee-src": {
      "flake": false,
      "locked": {
        "lastModified": 1648176855,
        "narHash": "sha256-s7MnAaM+O84JDO1uBNZm1qGN6ZfYmhXD5rCvns4u/rc=",
        "owner": "umee-network",
        "repo": "umee",
        "rev": "3c9b8db04d6ab19d31e89df65232abc35d1a8a59",
        "type": "github"
      },
      "original": {
        "owner": "umee-network",
        "ref": "v2.0.0",
        "repo": "umee",
        "type": "github"
      }
    },
    "wasmd-src": {
      "flake": false,
      "locked": {
        "lastModified": 1669987561,
        "narHash": "sha256-F0p555FEeA405tuLn82yUEbRZpJLs85GrUKvSrjTdjk=",
        "owner": "CosmWasm",
        "repo": "wasmd",
        "rev": "a347ace2ff41539fe06c68168bc6f28d6ca9fa52",
        "type": "github"
      },
      "original": {
        "owner": "CosmWasm",
        "ref": "v0.30.0",
        "repo": "wasmd",
        "type": "github"
      }
    },
    "wasmd_next-src": {
      "flake": false,
      "locked": {
        "lastModified": 1682094944,
        "narHash": "sha256-b+6XhBdKyQlrzsYxVRrDf4vHpv8GAJkGwHVfJ9sdf3U=",
        "owner": "CosmWasm",
        "repo": "wasmd",
        "rev": "c2bb27d289f7f72f1471a4b33cb08fdfc8d66f63",
        "type": "github"
      },
      "original": {
        "owner": "CosmWasm",
        "ref": "v0.40.0-rc.1",
        "repo": "wasmd",
        "type": "github"
      }
    },
    "wasmvm_0_16_3-src": {
      "flake": false,
      "locked": {
        "lastModified": 1640251271,
        "narHash": "sha256-XvgAMDvAgzWaH7Q+mNZUBoaVhqAVlZ4ucIL0QFyNvWw=",
        "owner": "CosmWasm",
        "repo": "wasmvm",
        "rev": "458e983721624548e66c0dcdd35140383966515e",
        "type": "github"
      },
      "original": {
        "owner": "CosmWasm",
        "ref": "v0.16.3",
        "repo": "wasmvm",
        "type": "github"
      }
    },
    "wasmvm_1-src": {
      "flake": false,
      "locked": {
        "lastModified": 1652698028,
        "narHash": "sha256-4m64mPwFLz7aZEKVxM2lJQtX98BkhdKTZb3evpDOk/4=",
        "owner": "CosmWasm",
        "repo": "wasmvm",
        "rev": "bc49a2f4842d023c0038798f343b56f3f0530646",
        "type": "github"
      },
      "original": {
        "owner": "CosmWasm",
        "ref": "v1.0.0",
        "repo": "wasmvm",
        "type": "github"
      }
    },
    "wasmvm_1_1_1-src": {
      "flake": false,
      "locked": {
        "lastModified": 1663600745,
        "narHash": "sha256-9K/G7Wu/TfW4Z+lseEutXbdtr+A40nbVejBphegF5z4=",
        "owner": "CosmWasm",
        "repo": "wasmvm",
        "rev": "3d791055751e428f93f54f64c2d20d20da2ff2a9",
        "type": "github"
      },
      "original": {
        "owner": "CosmWasm",
        "ref": "v1.1.1",
        "repo": "wasmvm",
        "type": "github"
      }
    },
    "wasmvm_1_1_2-src": {
      "flake": false,
      "locked": {
        "lastModified": 1681833975,
        "narHash": "sha256-EbzMNkZUO94jEdX0WgAdy5qfhlCG3lpHpVHyT2FcSDw=",
        "owner": "CosmWasm",
        "repo": "wasmvm",
        "rev": "4f84395b1c623483a3c7936c990c2f7e5dad70d8",
        "type": "github"
      },
      "original": {
        "owner": "CosmWasm",
        "ref": "v1.1.2",
        "repo": "wasmvm",
        "type": "github"
      }
    },
    "wasmvm_1_2_3-src": {
      "flake": false,
      "locked": {
        "lastModified": 1681831436,
        "narHash": "sha256-GscUMJ0Tkg77S9IYA9komyKKoa1AyVXSSaU8hw3ZNwk=",
        "owner": "CosmWasm",
        "repo": "wasmvm",
        "rev": "61e41ae2a80081224f469614a267b0ba2a2d305f",
        "type": "github"
      },
      "original": {
        "owner": "CosmWasm",
        "ref": "v1.2.3",
        "repo": "wasmvm",
        "type": "github"
      }
    },
    "wasmvm_1_2_4-src": {
      "flake": false,
      "locked": {
        "lastModified": 1685977963,
        "narHash": "sha256-/GOvkKLQwsPms7h7yEZYLwbZn9Lzk5qQnBXXoZ/R6JM=",
        "owner": "CosmWasm",
        "repo": "wasmvm",
        "rev": "ba491fe9a663e0b45728dd5f0c43f6a93c97f5fe",
        "type": "github"
      },
      "original": {
        "owner": "CosmWasm",
        "ref": "v1.2.4",
        "repo": "wasmvm",
        "type": "github"
      }
    },
    "wasmvm_1_beta7-src": {
      "flake": false,
      "locked": {
        "lastModified": 1646675433,
        "narHash": "sha256-tt9aAPLxtIRsG1VFM1YAIHSotuBl170EiBcHSWTtARI=",
        "owner": "CosmWasm",
        "repo": "wasmvm",
        "rev": "f7015565a59255cd09ebfcbf9345f3c87666fedd",
        "type": "github"
      },
      "original": {
        "owner": "CosmWasm",
        "ref": "v1.0.0-beta7",
        "repo": "wasmvm",
        "type": "github"
      }
    }
  },
  "root": "root",
  "version": 7
}<|MERGE_RESOLUTION|>--- conflicted
+++ resolved
@@ -34,37 +34,20 @@
         "type": "github"
       }
     },
-    "beaker-src": {
-      "flake": false,
-      "locked": {
-        "lastModified": 1686823358,
-        "narHash": "sha256-bQiN5Q7RV4Uupc7rk1rGurRvCTy+5EiiB4p3bHct7M0=",
-        "owner": "osmosis-labs",
-        "repo": "beaker",
-        "rev": "f3c7a9fc6886aa2b4e0d259f70058d6c23c225e5",
-        "type": "github"
-      },
-      "original": {
-        "owner": "osmosis-labs",
-        "ref": "v0.1.6",
-        "repo": "beaker",
-        "type": "github"
-      }
-    },
     "centauri-src": {
       "flake": false,
       "locked": {
-        "lastModified": 1692209286,
-        "narHash": "sha256-fabsZyaSCnWnhvG9nO8y39t85u+MZNyEKzU+0fSueLM=",
+        "lastModified": 1689290261,
+        "narHash": "sha256-S3zu7pSUF+7jnu06Fj4Co/eUe1wYEB+3CyZoN1sYUdA=",
         "owner": "dzmitry-lahoda-forks",
         "repo": "composable-centauri",
-        "rev": "9fa53d8b47d17219d1270146a146e4e386bc2a29",
+        "rev": "6b8d9fa640d7e5e0986b637bfec4a74c87ced280",
         "type": "github"
       },
       "original": {
         "owner": "dzmitry-lahoda-forks",
         "repo": "composable-centauri",
-        "rev": "9fa53d8b47d17219d1270146a146e4e386bc2a29",
+        "rev": "6b8d9fa640d7e5e0986b637bfec4a74c87ced280",
         "type": "github"
       }
     },
@@ -72,7 +55,6 @@
       "inputs": {
         "akash-src": "akash-src",
         "apalache-src": "apalache-src",
-        "beaker-src": "beaker-src",
         "centauri-src": "centauri-src",
         "cosmos-sdk-src": "cosmos-sdk-src",
         "cosmwasm-src": "cosmwasm-src",
@@ -80,8 +62,6 @@
         "evmos-src": "evmos-src",
         "flake-utils": "flake-utils",
         "gaia-main-src": "gaia-main-src",
-        "gaia10-src": "gaia10-src",
-        "gaia11-src": "gaia11-src",
         "gaia5-src": "gaia5-src",
         "gaia6-ordered-src": "gaia6-ordered-src",
         "gaia6-src": "gaia6-src",
@@ -138,19 +118,11 @@
         "wasmvm_1_beta7-src": "wasmvm_1_beta7-src"
       },
       "locked": {
-<<<<<<< HEAD
         "lastModified": 1692879240,
         "narHash": "sha256-oVxjLGuWIaWeyI9KufDgQKtGyfKYMxDzvGk5UNuRjnk=",
         "owner": "informalsystems",
         "repo": "cosmos.nix",
         "rev": "8cdc17fbefdafce7ff659838372a6ab740798b6e",
-=======
-        "lastModified": 1692348031,
-        "narHash": "sha256-x61SMPGH/giVKwHJ61SI4I09VFrs21/f8jriCSL+Vf8=",
-        "owner": "informalsystems",
-        "repo": "cosmos.nix",
-        "rev": "1df7d2191ae20b792d64dfc9830c657ef85eaaeb",
->>>>>>> 77423055
         "type": "github"
       },
       "original": {
@@ -282,11 +254,11 @@
         "systems": "systems_2"
       },
       "locked": {
-        "lastModified": 1692799911,
-        "narHash": "sha256-3eihraek4qL744EvQXsK1Ha6C3CR7nnT8X2qWap4RNk=",
+        "lastModified": 1694529238,
+        "narHash": "sha256-zsNZZGTGnMOf9YpHKJqMSsa0dXbfmxeoJ7xHlrt+xmY=",
         "owner": "numtide",
         "repo": "flake-utils",
-        "rev": "f9e7cf818399d17d347f847525c5a5a8032e4e44",
+        "rev": "ff7b65b44d01cf9ba6a71320833626af21126384",
         "type": "github"
       },
       "original": {
@@ -307,40 +279,6 @@
       },
       "original": {
         "owner": "cosmos",
-        "repo": "gaia",
-        "type": "github"
-      }
-    },
-    "gaia10-src": {
-      "flake": false,
-      "locked": {
-        "lastModified": 1688401730,
-        "narHash": "sha256-F72AxDI1OdleE8If5s4HJbORqMsDVsdEO5q7nrK07E8=",
-        "owner": "cosmos",
-        "repo": "gaia",
-        "rev": "a2b14cdd568273e12b80579b4e22681df95b4cb9",
-        "type": "github"
-      },
-      "original": {
-        "owner": "cosmos",
-        "ref": "v10.0.2",
-        "repo": "gaia",
-        "type": "github"
-      }
-    },
-    "gaia11-src": {
-      "flake": false,
-      "locked": {
-        "lastModified": 1690464504,
-        "narHash": "sha256-bIegGSPDdDRbznfgsrojsGCwCPSesNknpffTFskc7fE=",
-        "owner": "cosmos",
-        "repo": "gaia",
-        "rev": "541a8d86af28231c767d6db52eb88ba9496ad0c4",
-        "type": "github"
-      },
-      "original": {
-        "owner": "cosmos",
-        "ref": "v11.0.0",
         "repo": "gaia",
         "type": "github"
       }
@@ -608,16 +546,16 @@
     "ibc-go-v7-src": {
       "flake": false,
       "locked": {
-        "lastModified": 1687464721,
-        "narHash": "sha256-UsCzjLKyedW2h3PQDNUNNL7KZiD23MM6kPQSnKS8FNs=",
+        "lastModified": 1686298823,
+        "narHash": "sha256-8ModVWpRWbwWQLj5BCCopn7vpOJjFp4ISESCCp4pqWQ=",
         "owner": "cosmos",
         "repo": "ibc-go",
-        "rev": "d02ab9db8fc80eb5e55041d3d6416370c33441f7",
-        "type": "github"
-      },
-      "original": {
-        "owner": "cosmos",
-        "ref": "v7.2.0",
+        "rev": "000e9d20b15b3c6939cefc0e26daa4b64c1be8fb",
+        "type": "github"
+      },
+      "original": {
+        "owner": "cosmos",
+        "ref": "v7.1.0",
         "repo": "ibc-go",
         "type": "github"
       }
@@ -839,19 +777,11 @@
     },
     "nixpkgs_3": {
       "locked": {
-<<<<<<< HEAD
-        "lastModified": 1692808169,
-        "narHash": "sha256-x9Opq06rIiwdwGeK2Ykj69dNc2IvUH1fY55Wm7atwrE=",
+        "lastModified": 1696757521,
+        "narHash": "sha256-cfgtLNCBLFx2qOzRLI6DHfqTdfWI+UbvsKYa3b3fvaA=",
         "owner": "nixos",
         "repo": "nixpkgs",
-        "rev": "9201b5ff357e781bf014d0330d18555695df7ba8",
-=======
-        "lastModified": 1692311226,
-        "narHash": "sha256-mRzNup0PIUD6YxbrYvjzL7f+1oaOGy9nmGCV3AZkQus=",
-        "owner": "nixos",
-        "repo": "nixpkgs",
-        "rev": "ef8288935ba859fc3b30632fa6e04705f81b9c2a",
->>>>>>> 77423055
+        "rev": "2646b294a146df2781b1ca49092450e8a32814e1",
         "type": "github"
       },
       "original": {
@@ -864,16 +794,16 @@
     "osmosis-src": {
       "flake": false,
       "locked": {
-        "lastModified": 1689430935,
-        "narHash": "sha256-HTXFitKRuxSM6U2Sq7kgLxZhduPA+MofdWaISe//2kg=",
+        "lastModified": 1687920590,
+        "narHash": "sha256-nzNUf55ZgWUuaEJ25hvGi34zzqTuWOGm3j72BtldGxs=",
         "owner": "osmosis-labs",
         "repo": "osmosis",
-        "rev": "0dcae3392f23e44b8de436ff372c1373dc831b04",
+        "rev": "4a4a94585872e3196b9c83286979cda11d4889e3",
         "type": "github"
       },
       "original": {
         "owner": "osmosis-labs",
-        "ref": "v16.1.1",
+        "ref": "v15.2.0",
         "repo": "osmosis",
         "type": "github"
       }
