--- conflicted
+++ resolved
@@ -177,19 +177,11 @@
         "wasmvm_1_beta7-src": "wasmvm_1_beta7-src"
       },
       "locked": {
-<<<<<<< HEAD
         "lastModified": 1704387133,
         "narHash": "sha256-O/TTX3ufeeUP0mur5Gv+wwB+XRbwbK/jrxsA+z8rJ8M=",
         "owner": "informalsystems",
         "repo": "cosmos.nix",
         "rev": "2d51017f33b8dc280cbdb3e4807d480c35114465",
-=======
-        "lastModified": 1701457684,
-        "narHash": "sha256-Tx3WsOM9scTXDHFyL5vNcQnCmT7Mx0dYg1Nmz8cFwt4=",
-        "owner": "informalsystems",
-        "repo": "cosmos.nix",
-        "rev": "c0bb979a518aa08ba064112a85e03fbc7a7d2869",
->>>>>>> 3ec02fec
         "type": "github"
       },
       "original": {
@@ -285,7 +277,6 @@
       }
     },
     "flake-parts": {
-<<<<<<< HEAD
       "inputs": {
         "nixpkgs-lib": "nixpkgs-lib"
       },
@@ -304,28 +295,26 @@
       }
     },
     "flake-utils": {
-=======
->>>>>>> 3ec02fec
-      "inputs": {
-        "nixpkgs-lib": "nixpkgs-lib"
-      },
-      "locked": {
-        "lastModified": 1698882062,
-        "narHash": "sha256-HkhafUayIqxXyHH1X8d9RDl1M2CkFgZLjKD3MzabiEo=",
-        "owner": "hercules-ci",
-        "repo": "flake-parts",
-        "rev": "8c9fa2545007b49a5db5f650ae91f227672c3877",
-        "type": "github"
-      },
-      "original": {
-        "owner": "hercules-ci",
-        "repo": "flake-parts",
-        "type": "github"
-      }
-    },
-    "flake-utils": {
       "inputs": {
         "systems": "systems"
+      },
+      "locked": {
+        "lastModified": 1694529238,
+        "narHash": "sha256-zsNZZGTGnMOf9YpHKJqMSsa0dXbfmxeoJ7xHlrt+xmY=",
+        "owner": "numtide",
+        "repo": "flake-utils",
+        "rev": "ff7b65b44d01cf9ba6a71320833626af21126384",
+        "type": "github"
+      },
+      "original": {
+        "owner": "numtide",
+        "repo": "flake-utils",
+        "type": "github"
+      }
+    },
+    "flake-utils_2": {
+      "inputs": {
+        "systems": "systems_2"
       },
       "locked": {
         "lastModified": 1681202837,
@@ -341,11 +330,7 @@
         "type": "github"
       }
     },
-<<<<<<< HEAD
     "flake-utils_3": {
-=======
-    "flake-utils_2": {
->>>>>>> 3ec02fec
       "locked": {
         "lastModified": 1667395993,
         "narHash": "sha256-nuEHfE/LcWyuSWnS8t12N1wc105Qtau+/OdUAjtQ0rA=",
@@ -360,13 +345,9 @@
         "type": "github"
       }
     },
-    "flake-utils_3": {
+    "flake-utils_4": {
       "inputs": {
-<<<<<<< HEAD
         "systems": "systems_3"
-=======
-        "systems": "systems_2"
->>>>>>> 3ec02fec
       },
       "locked": {
         "lastModified": 1701680307,
@@ -599,7 +580,6 @@
         "owner": "cosmos",
         "repo": "gex",
         "rev": "233d335dc9e8c89fb318d1081fae74435f6cac11",
-<<<<<<< HEAD
         "type": "github"
       }
     },
@@ -620,8 +600,6 @@
         "owner": "JonathanLorimer",
         "ref": "jonathan/update-go",
         "repo": "gomod2nix",
-=======
->>>>>>> 3ec02fec
         "type": "github"
       }
     },
@@ -964,19 +942,11 @@
     },
     "nixpkgs": {
       "locked": {
-<<<<<<< HEAD
         "lastModified": 1702272962,
         "narHash": "sha256-D+zHwkwPc6oYQ4G3A1HuadopqRwUY/JkMwHz1YF7j4Q=",
         "owner": "nixos",
         "repo": "nixpkgs",
         "rev": "e97b3e4186bcadf0ef1b6be22b8558eab1cdeb5d",
-=======
-        "lastModified": 1701040486,
-        "narHash": "sha256-vawYwoHA5CwvjfqaT3A5CT9V36Eq43gxdwpux32Qkjw=",
-        "owner": "nixos",
-        "repo": "nixpkgs",
-        "rev": "45827faa2132b8eade424f6bdd48d8828754341a",
->>>>>>> 3ec02fec
         "type": "github"
       },
       "original": {
@@ -989,19 +959,11 @@
     "nixpkgs-lib": {
       "locked": {
         "dir": "lib",
-<<<<<<< HEAD
         "lastModified": 1701253981,
         "narHash": "sha256-ztaDIyZ7HrTAfEEUt9AtTDNoCYxUdSd6NrRHaYOIxtk=",
         "owner": "NixOS",
         "repo": "nixpkgs",
         "rev": "e92039b55bcd58469325ded85d4f58dd5a4eaf58",
-=======
-        "lastModified": 1698611440,
-        "narHash": "sha256-jPjHjrerhYDy3q9+s5EAsuhyhuknNfowY6yt6pjn9pc=",
-        "owner": "NixOS",
-        "repo": "nixpkgs",
-        "rev": "0cbe9f69c234a7700596e943bfae7ef27a31b735",
->>>>>>> 3ec02fec
         "type": "github"
       },
       "original": {
@@ -1062,19 +1024,11 @@
     },
     "nixpkgs_5": {
       "locked": {
-<<<<<<< HEAD
-        "lastModified": 1704161960,
-        "narHash": "sha256-QGua89Pmq+FBAro8NriTuoO/wNaUtugt29/qqA8zeeM=",
+        "lastModified": 1704626572,
+        "narHash": "sha256-VwRTEKzK4wSSv64G+g3RLF3t6yBHrhR2VK3kZ5UWisU=",
         "owner": "nixos",
         "repo": "nixpkgs",
-        "rev": "63143ac2c9186be6d9da6035fa22620018c85932",
-=======
-        "lastModified": 1701693815,
-        "narHash": "sha256-7BkrXykVWfkn6+c1EhFA3ko4MLi3gVG0p9G96PNnKTM=",
-        "owner": "nixos",
-        "repo": "nixpkgs",
-        "rev": "09ec6a0881e1a36c29d67497693a67a16f4da573",
->>>>>>> 3ec02fec
+        "rev": "24fe8bb4f552ad3926274d29e083b79d84707da6",
         "type": "github"
       },
       "original": {
@@ -1087,28 +1041,16 @@
     "osmosis-src": {
       "flake": false,
       "locked": {
-<<<<<<< HEAD
         "lastModified": 1702398856,
         "narHash": "sha256-4uLO7izIZ8JvKTfUXbYkxQFpIjwMEcO81WvhklrzI9E=",
         "owner": "osmosis-labs",
         "repo": "osmosis",
         "rev": "b0aee0006ce55d0851773084bd7880db7e32ad70",
-=======
-        "lastModified": 1700576443,
-        "narHash": "sha256-UE3XEgdSp8mlgIKQRrBfb4wiPEeagB/wNWfDvDq4up4=",
+        "type": "github"
+      },
+      "original": {
         "owner": "osmosis-labs",
-        "repo": "osmosis",
-        "rev": "d9965b09d3e8690c77050bb095bc5b69772ebdfb",
->>>>>>> 3ec02fec
-        "type": "github"
-      },
-      "original": {
-        "owner": "osmosis-labs",
-<<<<<<< HEAD
         "ref": "v21.0.0",
-=======
-        "ref": "v20.4.0",
->>>>>>> 3ec02fec
         "repo": "osmosis",
         "type": "github"
       }
@@ -1167,18 +1109,12 @@
     "root": {
       "inputs": {
         "cosmos-nix": "cosmos-nix",
-<<<<<<< HEAD
         "flake-utils": "flake-utils_4",
         "nixpkgs": "nixpkgs_5"
-=======
-        "flake-utils": "flake-utils_3",
-        "nixpkgs": "nixpkgs_4"
->>>>>>> 3ec02fec
       }
     },
     "rust-overlay": {
       "inputs": {
-<<<<<<< HEAD
         "flake-utils": "flake-utils_2",
         "nixpkgs": "nixpkgs_3"
       },
@@ -1188,34 +1124,18 @@
         "owner": "oxalica",
         "repo": "rust-overlay",
         "rev": "a0df72e106322b67e9c6e591fe870380bd0da0d5",
-=======
-        "flake-utils": "flake-utils",
-        "nixpkgs": "nixpkgs_2"
-      },
-      "locked": {
-        "lastModified": 1701310566,
-        "narHash": "sha256-CL9J3xUR2Ejni4LysrEGX0IdO+Y4BXCiH/By0lmF3eQ=",
+        "type": "github"
+      },
+      "original": {
         "owner": "oxalica",
         "repo": "rust-overlay",
-        "rev": "6d3c6e185198b8bf7ad639f22404a75aa9a09bff",
->>>>>>> 3ec02fec
-        "type": "github"
-      },
-      "original": {
-        "owner": "oxalica",
-        "repo": "rust-overlay",
         "type": "github"
       }
     },
     "sbt-derivation": {
       "inputs": {
-<<<<<<< HEAD
         "flake-utils": "flake-utils_3",
         "nixpkgs": "nixpkgs_4"
-=======
-        "flake-utils": "flake-utils_2",
-        "nixpkgs": "nixpkgs_3"
->>>>>>> 3ec02fec
       },
       "locked": {
         "lastModified": 1698464090,
@@ -1378,7 +1298,6 @@
         "type": "github"
       }
     },
-<<<<<<< HEAD
     "systems_3": {
       "locked": {
         "lastModified": 1681028828,
@@ -1394,8 +1313,6 @@
         "type": "github"
       }
     },
-=======
->>>>>>> 3ec02fec
     "umee-src": {
       "flake": false,
       "locked": {
