//! Various utilities for the Hermes CLI

use alloc::sync::Arc;

use tokio::runtime::Runtime as TokioRuntime;

use ibc::core::ics02_client::client_state::ClientState;
use ibc::core::ics24_host::identifier::{ChainId, ChannelId, PortId};

use ibc_relayer::{
    chain::{
        counterparty::{channel_connection_client, ChannelConnectionClient},
        handle::{BaseChainHandle, ChainHandle},
    },
    config::Config,
    spawn,
};

use crate::error::Error;

#[derive(Clone, Debug)]
/// Pair of chain handles that are used by most CLIs.
pub struct ChainHandlePair<Chain: ChainHandle = BaseChainHandle> {
    /// Source chain handle
    pub src: Chain,
    /// Destination chain handle
    pub dst: Chain,
}

impl<Chain: ChainHandle> ChainHandlePair<Chain> {
    /// Spawn the source and destination chain runtime from the configuration and chain identifiers,
    /// and return the pair of associated handles.
    pub fn spawn_generic(
        config: &Config,
        src_chain_id: &ChainId,
        dst_chain_id: &ChainId,
    ) -> Result<Self, Error> {
        let src = spawn_chain_runtime_generic(config, src_chain_id)?;
        let dst = spawn_chain_runtime_generic(config, dst_chain_id)?;

        Ok(ChainHandlePair { src, dst })
    }
}

impl ChainHandlePair<BaseChainHandle> {
    pub fn spawn(
        config: &Config,
        src_chain_id: &ChainId,
        dst_chain_id: &ChainId,
    ) -> Result<Self, Error> {
        Self::spawn_generic(config, src_chain_id, dst_chain_id)
    }
}

/// Spawns a chain runtime for the chain in the configuration identified by given a chain identifier.
///
/// This function will use the default [`ChainHandle`] implementation, ie. the [`BaseChainHandle`].
///
/// Returns the corresponding handle if successful.
pub fn spawn_chain_runtime(config: &Config, chain_id: &ChainId) -> Result<impl ChainHandle, Error> {
    spawn_chain_runtime_generic::<BaseChainHandle>(config, chain_id)
}

<<<<<<< HEAD
//#[allow(unreachable_patterns)]
=======
/// Spawns a chain runtime for the chain in the configuraiton identified by the given chain identifier.
///
/// The `Handle` type parameter allows choosing which kind of [`ChainHandle`] implementation to use.
///
/// Returns the corresponding handle if successful.
>>>>>>> 231cb84b
pub fn spawn_chain_runtime_generic<Handle: ChainHandle>(
    config: &Config,
    chain_id: &ChainId,
) -> Result<Handle, Error> {
    let rt = Arc::new(TokioRuntime::new().unwrap());
    spawn::spawn_chain_runtime(config, chain_id, rt).map_err(Error::spawn)
}

/// Spawns a chain runtime for specified chain identifier, queries the counterparty chain associated
/// with specified port and channel id, and spawns a chain runtime for the counterparty chain.
///
/// The `Handle` type parameter allows choosing which kind of `ChainHandle` implementation to use.
///
/// Returns a tuple with a pair of associated chain handles and the ChannelEnd
pub fn spawn_chain_counterparty<Chain: ChainHandle>(
    config: &Config,
    chain_id: &ChainId,
    port_id: &PortId,
    channel_id: &ChannelId,
) -> Result<(ChainHandlePair<Chain>, ChannelConnectionClient), Error> {
    let chain = spawn_chain_runtime_generic::<Chain>(config, chain_id)?;
    let channel_connection_client =
        channel_connection_client(&chain, port_id, channel_id).map_err(Error::supervisor)?;
    let counterparty_chain = {
        let counterparty_chain_id = channel_connection_client.client.client_state.chain_id();
        spawn_chain_runtime_generic::<Chain>(config, &counterparty_chain_id)?
    };

    Ok((
        ChainHandlePair {
            src: chain,
            dst: counterparty_chain,
        },
        channel_connection_client,
    ))
}<|MERGE_RESOLUTION|>--- conflicted
+++ resolved
@@ -61,15 +61,11 @@
     spawn_chain_runtime_generic::<BaseChainHandle>(config, chain_id)
 }
 
-<<<<<<< HEAD
-//#[allow(unreachable_patterns)]
-=======
 /// Spawns a chain runtime for the chain in the configuraiton identified by the given chain identifier.
 ///
 /// The `Handle` type parameter allows choosing which kind of [`ChainHandle`] implementation to use.
 ///
 /// Returns the corresponding handle if successful.
->>>>>>> 231cb84b
 pub fn spawn_chain_runtime_generic<Handle: ChainHandle>(
     config: &Config,
     chain_id: &ChainId,
