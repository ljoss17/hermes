[workspace]

resolver = "2"

members = [
<<<<<<< HEAD
    "ibc-chain-registry",
    "modules",
    "relayer",
    "relayer-framework",
    "relayer-framework-guide",
    "relayer-runtime",
    "relayer-cosmos",
    "relayer-cli",
    "relayer-rest",
    "telemetry",
    "proto",
=======
    "crates/ibc-chain-registry",
    "crates/modules",
    "crates/relayer",
    "crates/relayer-cli",
    "crates/relayer-rest",
    "crates/telemetry",
>>>>>>> be9e846c
    "tools/integration-test",
    "tools/test-framework",
    "tools/check-guide",
]

exclude = [
    "ci/no-std-check",
]

[patch.crates-io]
ibc-proto = { git = "https://github.com/cosmos/ibc-proto-rs" }
# tendermint              = { git = "https://github.com/informalsystems/tendermint-rs", branch = "v0.23.x" }
# tendermint-rpc          = { git = "https://github.com/informalsystems/tendermint-rs", branch = "v0.23.x" }
# tendermint-proto        = { git = "https://github.com/informalsystems/tendermint-rs", branch = "v0.23.x" }
# tendermint-light-client = { git = "https://github.com/informalsystems/tendermint-rs", branch = "v0.23.x" }
# tendermint-light-client-verifier = { git = "https://github.com/informalsystems/tendermint-rs", branch = "v0.23.x" }
# tendermint-testgen      = { git = "https://github.com/informalsystems/tendermint-rs", branch = "v0.23.x" }<|MERGE_RESOLUTION|>--- conflicted
+++ resolved
@@ -3,26 +3,16 @@
 resolver = "2"
 
 members = [
-<<<<<<< HEAD
-    "ibc-chain-registry",
-    "modules",
-    "relayer",
-    "relayer-framework",
-    "relayer-framework-guide",
-    "relayer-runtime",
-    "relayer-cosmos",
-    "relayer-cli",
-    "relayer-rest",
-    "telemetry",
-    "proto",
-=======
     "crates/ibc-chain-registry",
     "crates/modules",
     "crates/relayer",
     "crates/relayer-cli",
     "crates/relayer-rest",
+    "crates/relayer-framework",
+    "crates/relayer-framework-guide",
+    "crates/relayer-runtime",
+    "crates/relayer-cosmos",
     "crates/telemetry",
->>>>>>> be9e846c
     "tools/integration-test",
     "tools/test-framework",
     "tools/check-guide",
