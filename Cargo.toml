--- conflicted
+++ resolved
@@ -16,27 +16,15 @@
 
 exclude = [
     "ci/no-std-check",
-<<<<<<< HEAD
     "proto-compiler",
     "relayer-x/ibc-proxy",
 ]
 
 [patch.crates-io]
+ibc-proto = { git = "https://github.com/cosmos/ibc-proto-rs", rev = "3fac7ce93c80126cc690d565c85be042e384b31c" }
 tendermint                       = { git = "https://github.com/informalsystems/tendermint-rs", branch = "romac/ibc-proxy" }
 tendermint-rpc                   = { git = "https://github.com/informalsystems/tendermint-rs", branch = "romac/ibc-proxy" }
 tendermint-proto                 = { git = "https://github.com/informalsystems/tendermint-rs", branch = "romac/ibc-proxy" }
 tendermint-light-client          = { git = "https://github.com/informalsystems/tendermint-rs", branch = "romac/ibc-proxy" }
 tendermint-light-client-verifier = { git = "https://github.com/informalsystems/tendermint-rs", branch = "romac/ibc-proxy" }
-tendermint-testgen               = { git = "https://github.com/informalsystems/tendermint-rs", branch = "romac/ibc-proxy" }
-=======
-]
-
-[patch.crates-io]
-ibc-proto = { git = "https://github.com/cosmos/ibc-proto-rs", rev = "3fac7ce93c80126cc690d565c85be042e384b31c" }
-# tendermint              = { git = "https://github.com/informalsystems/tendermint-rs", branch = "v0.23.x" }
-# tendermint-rpc          = { git = "https://github.com/informalsystems/tendermint-rs", branch = "v0.23.x" }
-# tendermint-proto        = { git = "https://github.com/informalsystems/tendermint-rs", branch = "v0.23.x" }
-# tendermint-light-client = { git = "https://github.com/informalsystems/tendermint-rs", branch = "v0.23.x" }
-# tendermint-light-client-verifier = { git = "https://github.com/informalsystems/tendermint-rs", branch = "v0.23.x" }
-# tendermint-testgen      = { git = "https://github.com/informalsystems/tendermint-rs", branch = "v0.23.x" }
->>>>>>> a5733dcc
+tendermint-testgen               = { git = "https://github.com/informalsystems/tendermint-rs", branch = "romac/ibc-proxy" }