--- conflicted
+++ resolved
@@ -26,8 +26,4 @@
 [dev-dependencies]
 reqwest    = { version = "0.11.16", features = ["json"], default-features = false }
 serde_json = "1"
-<<<<<<< HEAD
-toml       = "0.7.3"
-=======
-toml       = "0.8.8"
->>>>>>> 7a1f964b
+toml       = "0.8.8"