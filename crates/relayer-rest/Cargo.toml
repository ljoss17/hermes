--- conflicted
+++ resolved
@@ -8,11 +8,7 @@
 keywords     = ["ibc", "rest", "api", "cosmos", "tendermint"]
 homepage     = "https://hermes.informal.systems/"
 repository   = "https://github.com/informalsystems/hermes"
-<<<<<<< HEAD
-rust-version = "1.64"
-=======
 rust-version = "1.65"
->>>>>>> 7bfcc1bc
 description  = """
   Rust implementation of a RESTful API server for Hermes
 """
