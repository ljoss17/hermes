//! Relayer configuration

pub mod error;
pub mod filter;
pub mod gas_multiplier;
pub mod proof_specs;
pub mod types;

use alloc::collections::BTreeMap;
use byte_unit::Byte;
use core::{
    cmp::Ordering,
    fmt::{Display, Error as FmtError, Formatter},
    str::FromStr,
    time::Duration,
};
use serde_derive::{Deserialize, Serialize};
use std::{
    fs,
    fs::File,
    io::Write,
    path::{Path, PathBuf},
};
use tendermint::block::Height as BlockHeight;
use tendermint_light_client::verifier::types::TrustThreshold;
use tendermint_rpc::{Url, WebSocketClientUrl};

use ibc_proto::google::protobuf::Any;
use ibc_relayer_types::core::ics23_commitment::specs::ProofSpecs;
use ibc_relayer_types::core::ics24_host::identifier::{ChainId, ChannelId, PortId};
use ibc_relayer_types::timestamp::ZERO_DURATION;

use crate::chain::ChainType;
use crate::config::gas_multiplier::GasMultiplier;
use crate::config::types::{MaxMsgNum, MaxTxSize, Memo};
use crate::error::Error as RelayerError;
use crate::extension_options::ExtensionOptionDynamicFeeTx;
use crate::keyring::Store;

pub use crate::config::Error as ConfigError;
pub use error::Error;

pub use filter::PacketFilter;

#[derive(Clone, Debug, PartialEq, Serialize, Deserialize)]
pub struct GasPrice {
    pub price: f64,
    pub denom: String,
}

impl GasPrice {
    pub const fn new(price: f64, denom: String) -> Self {
        Self { price, denom }
    }
}

impl Display for GasPrice {
    fn fmt(&self, f: &mut Formatter<'_>) -> Result<(), FmtError> {
        write!(f, "{}{}", self.price, self.denom)
    }
}

impl FromStr for GasPrice {
    type Err = ConfigError;

    fn from_str(price_in: &str) -> Result<Self, Self::Err> {
        // TODO: We split by `char::is_alphabetic` delimiter.
        //       More robust parsing methods might be needed.
        let spos = price_in.find(char::is_alphabetic);

        match spos {
            Some(position) => {
                let (price_str, denom) = price_in.split_at(position);

                let price = price_str
                    .parse::<f64>()
                    .map_err(|_| Error::invalid_gas_price(price_in.to_string()))?;

                Ok(GasPrice {
                    price,
                    denom: denom.to_owned(),
                })
            }

            None => Err(Error::invalid_gas_price(price_in.to_string())),
        }
    }
}

// Note: Only `PartialOrd` is implemented for `GasPrice` because gas
// prices must be of the same denomination in order to be compared.
impl PartialOrd for GasPrice {
    fn partial_cmp(&self, other: &Self) -> Option<Ordering> {
        if self.denom == other.denom {
            self.price.partial_cmp(&other.price)
        } else {
            None
        }
    }
}

/// Attempts to parse 0 or more `GasPrice`s from a String,
/// returning the successfully parsed prices in a Vec. Any
/// single price that fails to be parsed does not affect
/// the parsing of other prices.
pub fn parse_gas_prices(prices: String) -> Vec<GasPrice> {
    prices
        .split(';')
        .filter_map(|gp| GasPrice::from_str(gp).ok())
        .collect()
}

#[derive(Clone, Debug, PartialEq, Eq, Serialize, Deserialize)]
#[serde(
    rename_all = "snake_case",
    tag = "type",
    content = "value",
    deny_unknown_fields
)]
pub enum ExtensionOption {
    EthermintDynamicFee(String),
}

impl ExtensionOption {
    pub fn to_any(&self) -> Result<Any, RelayerError> {
        match self {
            Self::EthermintDynamicFee(max_priority_price) => ExtensionOptionDynamicFeeTx {
                max_priority_price: max_priority_price.into(),
            }
            .to_any(),
        }
    }
}

impl Display for ExtensionOption {
    fn fmt(&self, f: &mut Formatter<'_>) -> Result<(), FmtError> {
        match self {
            Self::EthermintDynamicFee(max_priority_price) => {
                write!(
                    f,
                    "EthermintDynamicFee(max_priority_price: {max_priority_price})"
                )
            }
        }
    }
}

/// Defaults for various fields
pub mod default {
    use super::*;

    pub fn chain_type() -> ChainType {
        ChainType::CosmosSdk
    }

    pub fn ccv_consumer_chain() -> bool {
        false
    }

    pub fn tx_confirmation() -> bool {
        false
    }

    pub fn clear_on_start() -> bool {
        true
    }

    pub fn clear_packets_interval() -> u64 {
        100
    }

    pub fn rpc_timeout() -> Duration {
        Duration::from_secs(10)
    }

    pub fn poll_interval() -> Duration {
        Duration::from_secs(1)
    }

    pub fn batch_delay() -> Duration {
        Duration::from_millis(500)
    }

    pub fn clock_drift() -> Duration {
        Duration::from_secs(5)
    }

    pub fn max_block_time() -> Duration {
        Duration::from_secs(30)
    }

    pub fn trusted_node() -> bool {
        false
    }

    pub fn connection_delay() -> Duration {
        ZERO_DURATION
    }

    pub fn max_concurrency() -> u16 {
        50
    }

    pub fn auto_register_counterparty_payee() -> bool {
        false
    }

    pub fn max_grpc_decoding_size() -> Byte {
        Byte::from_bytes(33554432)
    }
}

#[derive(Clone, Debug, Default, Deserialize, Serialize)]
#[serde(deny_unknown_fields)]
pub struct Config {
    #[serde(default)]
    pub global: GlobalConfig,
    #[serde(default)]
    pub mode: ModeConfig,
    #[serde(default)]
    pub rest: RestConfig,
    #[serde(default)]
    pub telemetry: TelemetryConfig,
    #[serde(default = "Vec::new", skip_serializing_if = "Vec::is_empty")]
    pub chains: Vec<ChainConfig>,
}

impl Config {
    pub fn has_chain(&self, id: &ChainId) -> bool {
        self.chains.iter().any(|c| c.id == *id)
    }

    pub fn find_chain(&self, id: &ChainId) -> Option<&ChainConfig> {
        self.chains.iter().find(|c| c.id == *id)
    }

    pub fn find_chain_mut(&mut self, id: &ChainId) -> Option<&mut ChainConfig> {
        self.chains.iter_mut().find(|c| c.id == *id)
    }

    /// Returns true if filtering is disabled or if packets are allowed on
    /// the channel [`PortId`] [`ChannelId`] on [`ChainId`].
    /// Returns false otherwise.
    pub fn packets_on_channel_allowed(
        &self,
        chain_id: &ChainId,
        port_id: &PortId,
        channel_id: &ChannelId,
    ) -> bool {
        match self.find_chain(chain_id) {
            Some(chain_config) => chain_config
                .packet_filter
                .channel_policy
                .is_allowed(port_id, channel_id),
            None => false,
        }
    }

    pub fn chains_map(&self) -> BTreeMap<&ChainId, &ChainConfig> {
        self.chains.iter().map(|c| (&c.id, c)).collect()
    }
}

#[derive(Copy, Clone, Debug, Deserialize, Serialize)]
#[serde(deny_unknown_fields)]
pub struct ModeConfig {
    pub clients: Clients,
    pub connections: Connections,
    pub channels: Channels,
    pub packets: Packets,
}

impl ModeConfig {
    pub fn all_disabled(&self) -> bool {
        !self.clients.enabled
            && !self.connections.enabled
            && !self.channels.enabled
            && !self.packets.enabled
    }
}

/// # IMPORTANT: Keep the values here in sync with the values in the default config.toml.
impl Default for ModeConfig {
    fn default() -> Self {
        Self {
            clients: Clients {
                enabled: true,
                refresh: true,
                misbehaviour: true,
            },
            connections: Connections { enabled: false },
            channels: Channels { enabled: false },
            packets: Packets {
                enabled: true,
                ..Default::default()
            },
        }
    }
}

#[derive(Copy, Clone, Debug, Default, Deserialize, Serialize)]
#[serde(deny_unknown_fields)]
pub struct Clients {
    pub enabled: bool,
    #[serde(default)]
    pub refresh: bool,
    #[serde(default)]
    pub misbehaviour: bool,
}

#[derive(Copy, Clone, Debug, Default, Deserialize, Serialize)]
#[serde(deny_unknown_fields)]
pub struct Connections {
    pub enabled: bool,
}

#[derive(Copy, Clone, Debug, Default, Deserialize, Serialize)]
#[serde(deny_unknown_fields)]
pub struct Channels {
    pub enabled: bool,
}

#[derive(Copy, Clone, Debug, Deserialize, Serialize)]
#[serde(deny_unknown_fields)]
pub struct Packets {
    pub enabled: bool,
    #[serde(default = "default::clear_packets_interval")]
    pub clear_interval: u64,
    #[serde(default = "default::clear_on_start")]
    pub clear_on_start: bool,
    #[serde(default = "default::tx_confirmation")]
    pub tx_confirmation: bool,
    #[serde(default = "default::auto_register_counterparty_payee")]
    pub auto_register_counterparty_payee: bool,
}

impl Default for Packets {
    fn default() -> Self {
        Self {
            enabled: true,
            clear_interval: default::clear_packets_interval(),
            clear_on_start: default::clear_on_start(),
            tx_confirmation: default::tx_confirmation(),
            auto_register_counterparty_payee: default::auto_register_counterparty_payee(),
        }
    }
}

/// Log levels are wrappers over [`tracing_core::Level`].
///
/// [`tracing_core::Level`]: https://docs.rs/tracing-core/0.1.17/tracing_core/struct.Level.html
#[derive(Copy, Clone, Debug, PartialEq, Eq, Deserialize, Serialize)]
#[serde(rename_all = "lowercase")]
pub enum LogLevel {
    Trace,
    Debug,
    Info,
    Warn,
    Error,
}

impl Default for LogLevel {
    fn default() -> Self {
        Self::Info
    }
}

impl Display for LogLevel {
    fn fmt(&self, f: &mut Formatter<'_>) -> Result<(), FmtError> {
        match self {
            LogLevel::Trace => write!(f, "trace"),
            LogLevel::Debug => write!(f, "debug"),
            LogLevel::Info => write!(f, "info"),
            LogLevel::Warn => write!(f, "warn"),
            LogLevel::Error => write!(f, "error"),
        }
    }
}

#[derive(Clone, Debug, Default, Deserialize, Serialize)]
#[serde(default, deny_unknown_fields)]
pub struct GlobalConfig {
    pub log_level: LogLevel,
}

#[derive(Clone, Debug, Deserialize, Serialize)]
#[serde(deny_unknown_fields)]
pub struct TelemetryConfig {
    pub enabled: bool,
    pub host: String,
    pub port: u16,
}

/// Default values for the telemetry configuration.
///
/// # IMPORTANT: Remember to update the Hermes guide & the default config.toml whenever these values change.
impl Default for TelemetryConfig {
    fn default() -> Self {
        Self {
            enabled: false,
            host: "127.0.0.1".to_string(),
            port: 3001,
        }
    }
}

#[derive(Clone, Debug, Deserialize, Serialize)]
#[serde(deny_unknown_fields)]
pub struct RestConfig {
    pub enabled: bool,
    pub host: String,
    pub port: u16,
}

impl Default for RestConfig {
    fn default() -> Self {
        Self {
            enabled: false,
            host: "127.0.0.1".to_string(),
            port: 3000,
        }
    }
}

/// It defines the address generation method
/// TODO: Ethermint `pk_type` to be restricted
/// after the Cosmos SDK release with ethsecp256k1
/// <https://github.com/cosmos/cosmos-sdk/pull/9981>
#[derive(Clone, Debug, PartialEq, Eq, Deserialize, Serialize)]
#[serde(
    rename_all = "lowercase",
    tag = "derivation",
    content = "proto_type",
    deny_unknown_fields
)]
#[derive(Default)]
pub enum AddressType {
    #[default]
    Cosmos,
    Ethermint {
        pk_type: String,
    },
}

impl Display for AddressType {
    fn fmt(&self, f: &mut Formatter<'_>) -> Result<(), FmtError> {
        match self {
            AddressType::Cosmos => write!(f, "cosmos"),
            AddressType::Ethermint { .. } => write!(f, "ethermint"),
        }
    }
}

#[derive(Clone, Debug, PartialEq, Deserialize, Serialize)]
#[serde(deny_unknown_fields)]
pub struct GenesisRestart {
    pub restart_height: BlockHeight,
    pub archive_addr: Url,
}

#[derive(Clone, Debug, PartialEq, Deserialize, Serialize)]
#[serde(tag = "mode", rename_all = "lowercase")]
pub enum EventSourceMode {
    /// Push-based event source, via WebSocket
    Push {
        /// The WebSocket URL to connect to
        url: WebSocketClientUrl,

        /// Maximum amount of time to wait for a NewBlock event before emitting the event batch
        #[serde(default = "default::batch_delay", with = "humantime_serde")]
        batch_delay: Duration,
    },

    /// Pull-based event source, via RPC /block_results
    #[serde(alias = "poll")]
    Pull {
        /// The polling interval
        #[serde(default = "default::poll_interval", with = "humantime_serde")]
        interval: Duration,
    },
}

#[derive(Clone, Debug, PartialEq, Deserialize, Serialize)]
#[serde(deny_unknown_fields)]
pub struct ChainConfig {
    /// The chain's network identifier
    pub id: ChainId,

<<<<<<< HEAD
    #[serde(default = "default::chain_type")]
    pub r#type: ChainType,

=======
    /// The chain type
    #[serde(default = "default::chain_type")]
    pub r#type: ChainType,

    /// The RPC URL to connect to
>>>>>>> 5ebd68ff
    pub rpc_addr: Url,

    /// The gRPC URL to connect to
    pub grpc_addr: Url,

<<<<<<< HEAD
    #[serde(default = "default::rpc_timeout", with = "humantime_serde")]
    pub rpc_timeout: Duration,

    #[serde(default = "default::batch_delay", with = "humantime_serde")]
    pub batch_delay: Duration,

    /// The maximum number of requests which can be issued to the chain concurrently.
    #[serde(default = "default::max_concurrency")]
    pub max_concurrency: u16,
=======
    /// The type of event source and associated settings
    pub event_source: EventSourceMode,

    /// Timeout used when issuing RPC queries
    #[serde(default = "default::rpc_timeout", with = "humantime_serde")]
    pub rpc_timeout: Duration,

    /// Whether or not the full node Hermes connects to is trusted
    #[serde(default = "default::trusted_node")]
    pub trusted_node: bool,
>>>>>>> 5ebd68ff

    pub account_prefix: String,
    pub key_name: String,
    #[serde(default)]
    pub key_store_type: Store,
    pub key_store_folder: Option<PathBuf>,
    pub store_prefix: String,
    pub default_gas: Option<u64>,
    pub max_gas: Option<u64>,

    // This field is only meant to be set via the `update client` command,
    // for when we need to ugprade a client across a genesis restart and
    // therefore need and archive node to fetch blocks from.
    pub genesis_restart: Option<GenesisRestart>,

    // This field is deprecated, use `gas_multiplier` instead
    pub gas_adjustment: Option<f64>,
    pub gas_multiplier: Option<GasMultiplier>,

    pub fee_granter: Option<String>,
    #[serde(default)]
    pub max_msg_num: MaxMsgNum,
    #[serde(default)]
    pub max_tx_size: MaxTxSize,
    #[serde(default = "default::max_grpc_decoding_size")]
    pub max_grpc_decoding_size: Byte,

    /// A correction parameter that helps deal with clocks that are only approximately synchronized
    /// between the source and destination chains for a client.
    /// This parameter is used when deciding to accept or reject a new header
    /// (originating from the source chain) for any client with the destination chain
    /// that uses this configuration, unless it is overridden by the client-specific
    /// clock drift option.
    #[serde(default = "default::clock_drift", with = "humantime_serde")]
    pub clock_drift: Duration,

    #[serde(default = "default::max_block_time", with = "humantime_serde")]
    pub max_block_time: Duration,

    /// The trusting period specifies how long a validator set is trusted for
    /// (must be shorter than the chain's unbonding period).
    #[serde(default, with = "humantime_serde")]
    pub trusting_period: Option<Duration>,

    /// CCV consumer chain
    #[serde(default = "default::ccv_consumer_chain")]
    pub ccv_consumer_chain: bool,

    #[serde(default)]
    pub memo_prefix: Memo,

    // This is an undocumented and hidden config to make the relayer wait for
    // DeliverTX before sending the next transaction when sending messages in
    // multiple batches. We will instruct relayer operators to turn this on
    // in case relaying failed in a chain with priority mempool enabled.
    // Warning: turning this on may cause degradation in performance.
    #[serde(default)]
    pub sequential_batch_tx: bool,

    // Note: These last few need to be last otherwise we run into `ValueAfterTable` error when serializing to TOML.
    //       That's because these are all tables and have to come last when serializing.
    #[serde(
        default,
        skip_serializing_if = "Option::is_none",
        with = "self::proof_specs"
    )]
    pub proof_specs: Option<ProofSpecs>,

    // These last few need to be last otherwise we run into `ValueAfterTable` error when serializing to TOML
    /// The trust threshold defines what fraction of the total voting power of a known
    /// and trusted validator set is sufficient for a commit to be accepted going forward.
    #[serde(default)]
    pub trust_threshold: TrustThreshold,

    pub gas_price: GasPrice,

    #[serde(default)]
    pub packet_filter: PacketFilter,

    #[serde(default)]
    pub address_type: AddressType,
    #[serde(default = "Vec::new", skip_serializing_if = "Vec::is_empty")]
    pub extension_options: Vec<ExtensionOption>,
}

/// Attempt to load and parse the TOML config file as a `Config`.
pub fn load(path: impl AsRef<Path>) -> Result<Config, Error> {
    let config_toml = std::fs::read_to_string(&path).map_err(Error::io)?;

    let config = toml::from_str::<Config>(&config_toml[..]).map_err(Error::decode)?;

    Ok(config)
}

/// Serialize the given `Config` as TOML to the given config file.
pub fn store(config: &Config, path: impl AsRef<Path>) -> Result<(), Error> {
    let mut file = if path.as_ref().exists() {
        fs::OpenOptions::new().write(true).truncate(true).open(path)
    } else {
        File::create(path)
    }
    .map_err(Error::io)?;

    store_writer(config, &mut file)
}

/// Serialize the given `Config` as TOML to the given writer.
pub(crate) fn store_writer(config: &Config, mut writer: impl Write) -> Result<(), Error> {
    let toml_config = toml::to_string_pretty(&config).map_err(Error::encode)?;

    writeln!(writer, "{toml_config}").map_err(Error::io)?;

    Ok(())
}

#[cfg(test)]
mod tests {
    use core::str::FromStr;

    use super::{load, parse_gas_prices, store_writer};
    use crate::config::GasPrice;
    use test_log::test;

    #[test]
    fn parse_valid_config() {
        let path = concat!(
            env!("CARGO_MANIFEST_DIR"),
            "/tests/config/fixtures/relayer_conf_example.toml"
        );

        let config = load(path).expect("could not parse config");

        dbg!(config);
    }

    #[test]
    fn parse_valid_fee_filter_config() {
        let path = concat!(
            env!("CARGO_MANIFEST_DIR"),
            "/tests/config/fixtures/relayer_conf_example_fee_filter.toml"
        );

        let config = load(path).expect("could not parse config");

        dbg!(config);
    }

    #[test]
    fn parse_valid_decoding_size_config() {
        let path = concat!(
            env!("CARGO_MANIFEST_DIR"),
            "/tests/config/fixtures/relayer_conf_example_decoding_size.toml"
        );

        let config = load(path).expect("could not parse config");

        dbg!(config);
    }

    #[test]
    fn serialize_valid_config() {
        let path = concat!(
            env!("CARGO_MANIFEST_DIR"),
            "/tests/config/fixtures/relayer_conf_example.toml"
        );

        let config = load(path).expect("could not parse config");

        let mut buffer = Vec::new();
        store_writer(&config, &mut buffer).unwrap();
    }

    #[test]
    fn gas_price_from_str() {
        let gp_original = GasPrice::new(10.0, "atom".to_owned());

        let gp_raw = gp_original.to_string();
        let gp = GasPrice::from_str(&gp_raw).expect("could not parse String into GasPrice");

        assert_eq!(gp, gp_original);
    }

    #[test]
    fn parse_multiple_gas_prices() {
        let gas_prices = "0.25token1;0.0001token2";
        let parsed = parse_gas_prices(gas_prices.to_string());

        let expected = vec![
            GasPrice {
                price: 0.25,
                denom: "token1".to_owned(),
            },
            GasPrice {
                price: 0.0001,
                denom: "token2".to_owned(),
            },
        ];

        assert_eq!(expected, parsed);
    }

    #[test]
    fn parse_empty_gas_price() {
        let empty_price = "";
        let parsed = parse_gas_prices(empty_price.to_string());

        assert_eq!(parsed, vec![]);
    }

    #[test]
    fn malformed_gas_prices_do_not_get_parsed() {
        let malformed_prices = "token1;.token2;0.25token3";
        let parsed = parse_gas_prices(malformed_prices.to_string());

        let expected = vec![GasPrice {
            price: 0.25,
            denom: "token3".to_owned(),
        }];

        assert_eq!(expected, parsed);
    }
}<|MERGE_RESOLUTION|>--- conflicted
+++ resolved
@@ -486,44 +486,30 @@
     /// The chain's network identifier
     pub id: ChainId,
 
-<<<<<<< HEAD
-    #[serde(default = "default::chain_type")]
-    pub r#type: ChainType,
-
-=======
     /// The chain type
     #[serde(default = "default::chain_type")]
     pub r#type: ChainType,
 
     /// The RPC URL to connect to
->>>>>>> 5ebd68ff
     pub rpc_addr: Url,
 
     /// The gRPC URL to connect to
     pub grpc_addr: Url,
 
-<<<<<<< HEAD
+    /// The type of event source and associated settings
+    pub event_source: EventSourceMode,
+
+    /// Timeout used when issuing RPC queries
     #[serde(default = "default::rpc_timeout", with = "humantime_serde")]
     pub rpc_timeout: Duration,
-
-    #[serde(default = "default::batch_delay", with = "humantime_serde")]
-    pub batch_delay: Duration,
 
     /// The maximum number of requests which can be issued to the chain concurrently.
     #[serde(default = "default::max_concurrency")]
     pub max_concurrency: u16,
-=======
-    /// The type of event source and associated settings
-    pub event_source: EventSourceMode,
-
-    /// Timeout used when issuing RPC queries
-    #[serde(default = "default::rpc_timeout", with = "humantime_serde")]
-    pub rpc_timeout: Duration,
 
     /// Whether or not the full node Hermes connects to is trusted
     #[serde(default = "default::trusted_node")]
     pub trusted_node: bool,
->>>>>>> 5ebd68ff
 
     pub account_prefix: String,
     pub key_name: String,
