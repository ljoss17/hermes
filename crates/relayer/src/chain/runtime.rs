--- conflicted
+++ resolved
@@ -352,13 +352,12 @@
                             self.query_incentivized_packet(request, reply_to)?
                         },
 
-<<<<<<< HEAD
+                        ChainRequest::QueryConsumerChains { reply_to } => {
+                            self.query_consumer_chains(reply_to)?
+                        },
+
                         ChainRequest::QueryUpgrade { request, height, reply_to } => {
                             self.query_upgrade(request, height, reply_to)?
-=======
-                        ChainRequest::QueryConsumerChains { reply_to } => {
-                            self.query_consumer_chains(reply_to)?
->>>>>>> 1520594f
                         },
                     }
                 },
@@ -862,7 +861,16 @@
         Ok(())
     }
 
-<<<<<<< HEAD
+    fn query_consumer_chains(
+        &self,
+        reply_to: ReplyTo<Vec<(ChainId, ClientId)>>,
+    ) -> Result<(), Error> {
+        let result = self.chain.query_consumer_chains();
+        reply_to.send(result).map_err(Error::send)?;
+
+        Ok(())
+    }
+
     fn query_upgrade(
         &self,
         request: QueryUpgradeRequest,
@@ -870,13 +878,6 @@
         reply_to: ReplyTo<(Upgrade, Option<MerkleProof>)>,
     ) -> Result<(), Error> {
         let result = self.chain.query_upgrade(request, height);
-=======
-    fn query_consumer_chains(
-        &self,
-        reply_to: ReplyTo<Vec<(ChainId, ClientId)>>,
-    ) -> Result<(), Error> {
-        let result = self.chain.query_consumer_chains();
->>>>>>> 1520594f
         reply_to.send(result).map_err(Error::send)?;
 
         Ok(())
