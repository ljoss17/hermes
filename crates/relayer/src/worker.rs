use alloc::sync::Arc;
use core::fmt::{Display, Error as FmtError, Formatter};
use ibc_relayer_types::core::ics04_channel::channel::Ordering;
use serde::{Deserialize, Serialize};
use std::sync::Mutex;
use tracing::error;

use crate::foreign_client::ForeignClient;
use crate::link::{Link, LinkParameters, Resubmit};
use crate::{
    chain::handle::{ChainHandle, ChainHandlePair},
    config::Config,
    object::Object,
};

pub mod retry_strategy;

mod error;
pub use error::RunError;

mod handle;
pub use handle::{WorkerData, WorkerHandle};

mod cmd;
pub use cmd::WorkerCmd;

mod map;
pub use map::WorkerMap;

pub mod channel;
pub mod client;
pub mod connection;
pub mod cross_chain_query;
pub mod packet;
pub mod wallet;

#[derive(Copy, Clone, Debug, PartialEq, Eq, PartialOrd, Ord, Hash, Serialize, Deserialize)]
#[serde(transparent)]
pub struct WorkerId(u64);

impl WorkerId {
    pub fn new(id: u64) -> Self {
        Self(id)
    }

    pub fn next(self) -> Self {
        Self(self.0 + 1)
    }
}

impl Display for WorkerId {
    fn fmt(&self, f: &mut Formatter<'_>) -> Result<(), FmtError> {
        write!(f, "{}", self.0)
    }
}

pub fn spawn_worker_tasks<ChainA: ChainHandle, ChainB: ChainHandle>(
    chains: ChainHandlePair<ChainA, ChainB>,
    id: WorkerId,
    object: Object,
    config: &Config,
) -> WorkerHandle {
    let mut task_handles = Vec::new();

    let (cmd_tx, data) = match &object {
        Object::Client(client) => {
            let client = ForeignClient::restore(client.dst_client_id.clone(), chains.b, chains.a);

            let (mut refresh, mut misbehaviour) = (false, false);

            let refresh_task = client::spawn_refresh_client(client.clone());
            if let Some(refresh_task) = refresh_task {
                task_handles.push(refresh_task);
                refresh = true;
            }

            let cmd_tx = if config.mode.clients.misbehaviour {
                let (cmd_tx, cmd_rx) = crossbeam_channel::unbounded();
                let misbehavior_task = client::detect_misbehavior_task(cmd_rx, client);
                if let Some(task) = misbehavior_task {
                    task_handles.push(task);
                    misbehaviour = true;
                }

                Some(cmd_tx)
            } else {
                None
            };

            let data = WorkerData::Client {
                misbehaviour,
                refresh,
            };

            (cmd_tx, Some(data))
        }
        Object::Connection(connection) => {
            let (cmd_tx, cmd_rx) = crossbeam_channel::unbounded();
            let connection_task =
                connection::spawn_connection_worker(connection.clone(), chains, cmd_rx);
            task_handles.push(connection_task);

            (Some(cmd_tx), None)
        }
        Object::Channel(channel) => {
            let (cmd_tx, cmd_rx) = crossbeam_channel::unbounded();
            let channel_task = channel::spawn_channel_worker(channel.clone(), chains, cmd_rx);
            task_handles.push(channel_task);

            (Some(cmd_tx), None)
        }
        Object::Packet(path) => {
            let packets_config = config.mode.packets;
            let link_res = Link::new_from_opts(
                chains.a.clone(),
                chains.b,
                LinkParameters {
                    src_port_id: path.src_port_id.clone(),
                    src_channel_id: path.src_channel_id.clone(),
                    max_memo_size: packets_config.ics20_max_memo_size,
                    max_receiver_size: packets_config.ics20_max_receiver_size,
                },
                packets_config.tx_confirmation,
                packets_config.auto_register_counterparty_payee,
            );

            match link_res {
                Ok(link) => {
                    let channel_ordering = link.a_to_b.channel().ordering;
                    let should_clear_on_start =
                        packets_config.clear_on_start || channel_ordering == Ordering::Ordered;

                    let (cmd_tx, cmd_rx) = crossbeam_channel::unbounded();
                    let link = Arc::new(Mutex::new(link));

<<<<<<< HEAD
                    let src_chain_config =
                        config.chains.iter().find(|chain| chain.id == chains.a.id());
=======
                    let src_chain_config = config
                        .chains
                        .iter()
                        .find(|chain| *chain.id() == chains.a.id());
>>>>>>> 1bf13191

                    let (fee_filter, clear_interval) = match src_chain_config {
                        Some(chain_config) => {
                            let chain_clear_interval = chain_config
<<<<<<< HEAD
                                .clear_interval
                                .unwrap_or(packets_config.clear_interval);

                            let fee_filter = chain_config
                                .packet_filter
=======
                                .clear_interval()
                                .unwrap_or(packets_config.clear_interval);

                            let fee_filter = chain_config
                                .packet_filter()
>>>>>>> 1bf13191
                                .min_fees
                                .iter()
                                .find(|(channel, _)| channel.matches(&path.src_channel_id))
                                .map(|(_, filter)| filter)
                                .cloned();

                            (fee_filter, chain_clear_interval)
                        }
                        None => {
                            error!("configuration for chain {} not found", chains.a.id());
                            (None, packets_config.clear_interval)
                        }
                    };

                    let resubmit = Resubmit::from_clear_interval(clear_interval);

                    // Only spawn the incentivized worker if a fee filter is specified in the configuration
                    let packet_task = match fee_filter {
                        Some(filter) => packet::spawn_incentivized_packet_cmd_worker(
                            cmd_rx,
                            link.clone(),
                            path.clone(),
                            filter,
                        ),
                        None => packet::spawn_packet_cmd_worker(
                            cmd_rx,
                            link.clone(),
                            should_clear_on_start,
                            clear_interval,
                            path.clone(),
                        ),
                    };
                    task_handles.push(packet_task);

                    let link_task = packet::spawn_packet_worker(path.clone(), link, resubmit);
                    task_handles.push(link_task);

                    (Some(cmd_tx), None)
                }
                Err(e) => {
                    error!("error initializing link object for packet worker: {}", e);
                    (None, None)
                }
            }
        }

        Object::Wallet(wallet) => {
            assert_eq!(wallet.chain_id, chains.a.id());

            let wallet_task = wallet::spawn_wallet_worker(chains.a);
            task_handles.push(wallet_task);

            (None, None)
        }

        Object::CrossChainQuery(cross_chain_query) => {
            let (cmd_tx, cmd_rx) = crossbeam_channel::unbounded();
            let cross_chain_query_task = cross_chain_query::spawn_cross_chain_query_worker(
                chains.a.clone(),
                chains.b,
                cmd_rx,
                cross_chain_query.clone(),
            );
            task_handles.push(cross_chain_query_task);

            (Some(cmd_tx), None)
        }
    };

    WorkerHandle::new(id, object, data, cmd_tx, task_handles)
}<|MERGE_RESOLUTION|>--- conflicted
+++ resolved
@@ -133,32 +133,19 @@
                     let (cmd_tx, cmd_rx) = crossbeam_channel::unbounded();
                     let link = Arc::new(Mutex::new(link));
 
-<<<<<<< HEAD
-                    let src_chain_config =
-                        config.chains.iter().find(|chain| chain.id == chains.a.id());
-=======
                     let src_chain_config = config
                         .chains
                         .iter()
                         .find(|chain| *chain.id() == chains.a.id());
->>>>>>> 1bf13191
 
                     let (fee_filter, clear_interval) = match src_chain_config {
                         Some(chain_config) => {
                             let chain_clear_interval = chain_config
-<<<<<<< HEAD
-                                .clear_interval
-                                .unwrap_or(packets_config.clear_interval);
-
-                            let fee_filter = chain_config
-                                .packet_filter
-=======
                                 .clear_interval()
                                 .unwrap_or(packets_config.clear_interval);
 
                             let fee_filter = chain_config
                                 .packet_filter()
->>>>>>> 1bf13191
                                 .min_fees
                                 .iter()
                                 .find(|(channel, _)| channel.matches(&path.src_channel_id))
