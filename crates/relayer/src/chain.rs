pub mod client;
pub mod cosmos;
pub mod counterparty;
pub mod endpoint;
pub mod handle;
pub mod psql_cosmos;
pub mod requests;
pub mod runtime;
pub mod tracking;

use serde::{de::Error, Deserialize, Serialize};

// NOTE(new): When adding a variant to `ChainType`, make sure to update
//            the `Deserialize` implementation below and the tests.
//            See the NOTE(new) comments below.

#[derive(Copy, Clone, Debug, PartialEq, Serialize)]
/// Types of chains the relayer can relay to and from
pub enum ChainType {
    /// Chains based on the Cosmos SDK
    CosmosSdk,
<<<<<<< HEAD

    /// Cosmos chains using the PostgreSQL indexer to fullfill queries
    CosmosPsql,

    /// Mock chain used for testing
    #[cfg(test)]
    Mock,
=======
>>>>>>> 56300430
}

impl<'de> Deserialize<'de> for ChainType {
    fn deserialize<D>(deserializer: D) -> Result<Self, D::Error>
    where
        D: serde::Deserializer<'de>,
    {
        let original = String::deserialize(deserializer)?;
        let s = original.to_ascii_lowercase().replace('-', "");

        match s.as_str() {
            "cosmossdk" => Ok(Self::CosmosSdk),

<<<<<<< HEAD
            "cosmospsql" => Ok(Self::CosmosPsql),

            #[cfg(test)]
            "mock" => Ok(Self::Mock),

=======
>>>>>>> 56300430
            // NOTE(new): Add a case here
            _ => Err(D::Error::unknown_variant(&original, &["cosmos-sdk"])), // NOTE(new): mention the new variant here
        }
    }
}

#[cfg(test)]
mod tests {
    use super::*;

    #[derive(Copy, Clone, Debug, Serialize, Deserialize)]
    pub struct Config {
        tpe: ChainType,
    }

    fn parse(variant: &str) -> Result<ChainType, toml::de::Error> {
        toml::from_str::<Config>(&format!("tpe = '{variant}'")).map(|e| e.tpe)
    }

    #[test]
    fn deserialize() {
        use ChainType::*;

        assert!(matches!(parse("CosmosSdk"), Ok(CosmosSdk)));
        assert!(matches!(parse("cosmossdk"), Ok(CosmosSdk)));
        assert!(matches!(parse("cosmos-sdk"), Ok(CosmosSdk)));

        // NOTE(new): Add tests here

        assert!(matches!(parse("hello-world"), Err(_)));
    }
}<|MERGE_RESOLUTION|>--- conflicted
+++ resolved
@@ -19,16 +19,9 @@
 pub enum ChainType {
     /// Chains based on the Cosmos SDK
     CosmosSdk,
-<<<<<<< HEAD
 
     /// Cosmos chains using the PostgreSQL indexer to fullfill queries
     CosmosPsql,
-
-    /// Mock chain used for testing
-    #[cfg(test)]
-    Mock,
-=======
->>>>>>> 56300430
 }
 
 impl<'de> Deserialize<'de> for ChainType {
@@ -42,14 +35,8 @@
         match s.as_str() {
             "cosmossdk" => Ok(Self::CosmosSdk),
 
-<<<<<<< HEAD
             "cosmospsql" => Ok(Self::CosmosPsql),
 
-            #[cfg(test)]
-            "mock" => Ok(Self::Mock),
-
-=======
->>>>>>> 56300430
             // NOTE(new): Add a case here
             _ => Err(D::Error::unknown_variant(&original, &["cosmos-sdk"])), // NOTE(new): mention the new variant here
         }
