--- conflicted
+++ resolved
@@ -588,43 +588,41 @@
             [ TendermintRpcError ]
             |_| { "Invalid CompatMode queried from chain and no `compat_mode` configured in Hermes. This can be fixed by specifying a `compat_mode` in Hermes config.toml" },
 
-<<<<<<< HEAD
+        HttpRequest
+            [ TraceError<reqwest::Error> ]
+            |_| { "HTTP request error" },
+
+        HttpResponse
+            { status: reqwest::StatusCode }
+            |e| { format!("HTTP response error with status code {}", e.status) },
+
+        HttpResponseBody
+            [ TraceError<reqwest::Error> ]
+            |_| { "HTTP response body error" },
+
+        JsonDeserialize
+            [ TraceError<serde_json::Error> ]
+            |_| { "JSON deserialization error" },
+
+        JsonField
+            { field: String }
+            |e| { format!("Missing or invalid JSON field: {}", e.field) },
+
+        ParseFloat
+            [ TraceError<std::num::ParseFloatError> ]
+            |_| { "Error parsing float" },
+
+        ParseInt
+            [ TraceError<std::num::ParseIntError> ]
+            |_| { "Error parsing integer" },
+
+        Base64Decode
+            [ TraceError<subtle_encoding::Error> ]
+            |_| { "Error decoding base64-encoded data" },
+
         Namada
             [ NamadaError ]
             |_| { "Namada error" },
-=======
-        HttpRequest
-            [ TraceError<reqwest::Error> ]
-            |_| { "HTTP request error" },
-
-        HttpResponse
-            { status: reqwest::StatusCode }
-            |e| { format!("HTTP response error with status code {}", e.status) },
-
-        HttpResponseBody
-            [ TraceError<reqwest::Error> ]
-            |_| { "HTTP response body error" },
-
-        JsonDeserialize
-            [ TraceError<serde_json::Error> ]
-            |_| { "JSON deserialization error" },
-
-        JsonField
-            { field: String }
-            |e| { format!("Missing or invalid JSON field: {}", e.field) },
-
-        ParseFloat
-            [ TraceError<std::num::ParseFloatError> ]
-            |_| { "Error parsing float" },
-
-        ParseInt
-            [ TraceError<std::num::ParseIntError> ]
-            |_| { "Error parsing integer" },
-
-        Base64Decode
-            [ TraceError<subtle_encoding::Error> ]
-            |_| { "Error decoding base64-encoded data" },
->>>>>>> 8736bbad
     }
 }
 
