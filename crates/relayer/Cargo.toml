[package]
name         = "ibc-relayer"
version      = "0.19.0"
edition      = "2021"
license      = "Apache-2.0"
readme       = "README.md"
keywords     = ["blockchain", "consensus", "cosmos", "ibc", "tendermint"]
repository   = "https://github.com/informalsystems/ibc-rs"
authors      = ["Informal Systems <hello@informal.systems>"]
rust-version = "1.60"
description  = """
    Implementation of an IBC Relayer in Rust, as a library
"""

[package.metadata.docs.rs]
all-features = true

[features]
default   = ["flex-error/std", "flex-error/eyre_tracer"]
profiling = []
telemetry = ["ibc-telemetry"]

[dependencies]
ibc-proto        = { version = "0.20.1" }
ibc-telemetry    = { version = "0.19.0", path = "../telemetry", optional = true }
ibc-relayer-types = { version = "0.19.0", path = "../relayer-types", features = ["mocks"] }

subtle-encoding = "0.5"
humantime-serde = "1.1.1"
serde = "1.0"
serde_derive = "1.0"
thiserror = "1.0.36"
toml = "0.5"
tracing = "0.1.36"
tokio = { version = "1.0", features = ["rt-multi-thread", "time", "sync"] }
serde_json = { version = "1" }
bytes = "1.2.1"
prost = { version = "0.11" }
tonic = { version = "0.8", features = ["tls", "tls-roots"] }
futures = "0.3.24"
crossbeam-channel = "0.5.5"
k256 = { version = "0.11.5", features = ["ecdsa-core", "ecdsa", "sha256"]}
hex = "0.4"
bitcoin = { version = "0.29.1", features = ["serde"] }
tiny-bip39 = "1.0.0"
hdpath = { version = "0.6.1" }
sha2 = "0.10.6"
tiny-keccak = { version = "2.0.2", features = ["keccak"], default-features = false }
ripemd = "0.1.3"
bech32 = "0.9.1"
itertools = "0.10.5"
dirs-next = "2.0.0"
retry = { version = "2.0.0", default-features = false }
async-stream = "0.3.3"
http = "0.2.8"
flex-error = { version = "0.4.4", default-features = false }
signature = "1.6.0"
anyhow = "1.0"
semver = "1.0"
humantime = "2.1.0"
regex = "1.5.5"
moka = "0.9.4"
<<<<<<< HEAD
uuid = { version = "1.1.2", features = ["v4"] }
async-trait = "0.1.56"
=======
uuid = { version = "1.2.1", features = ["v4"] }
>>>>>>> 96601930

[dependencies.num-bigint]
version = "0.4"
features = ["serde"]

[dependencies.num-rational]
version = "0.4.1"
features = ["num-bigint", "serde"]

[dependencies.tendermint]
version = "=0.25.0"
features = ["secp256k1"]

[dependencies.tendermint-rpc]
version = "=0.25.0"
features = ["http-client", "websocket-client"]

[dependencies.tendermint-light-client]
version = "=0.25.0"
default-features = false
features = ["rpc-client", "secp256k1", "unstable"]

[dependencies.tendermint-light-client-verifier]
version = "=0.25.0"
default-features = false

[dependencies.tendermint-proto]
version = "=0.25.0"

[dev-dependencies]
ibc-relayer-types = { version = "0.19.0", path = "../relayer-types", features = ["mocks"] }
serial_test = "0.9.0"
env_logger = "0.9.1"
tracing-subscriber = { version = "0.3.14", features = ["fmt", "env-filter", "json"] }
test-log = { version = "0.2.10", features = ["trace"] }

# Needed for generating (synthetic) light blocks.
tendermint-testgen = { version = "=0.25.0" }<|MERGE_RESOLUTION|>--- conflicted
+++ resolved
@@ -60,12 +60,8 @@
 humantime = "2.1.0"
 regex = "1.5.5"
 moka = "0.9.4"
-<<<<<<< HEAD
-uuid = { version = "1.1.2", features = ["v4"] }
 async-trait = "0.1.56"
-=======
 uuid = { version = "1.2.1", features = ["v4"] }
->>>>>>> 96601930
 
 [dependencies.num-bigint]
 version = "0.4"
