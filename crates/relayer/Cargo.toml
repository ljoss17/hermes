--- conflicted
+++ resolved
@@ -60,17 +60,14 @@
 regex = "1.5.5"
 moka = "0.9.4"
 uuid = { version = "1.2.1", features = ["v4"] }
-<<<<<<< HEAD
-delegate = "0.6.2"
+# delegate = "0.6.2"
 sqlx = { version = "0.6.1", features = ["runtime-tokio-rustls", "postgres", "time", "bigdecimal"] }
 bigdecimal = "0.3.0"
 color-eyre = "0.6.2"
 async-trait = "0.1.57"
-=======
 digest = "0.10.5"
 generic-array = "0.14.6"
 secp256k1 = { version = "0.24.1", features = ["rand-std"] }
->>>>>>> c6c06bd0
 
 [dependencies.num-bigint]
 version = "0.4"
@@ -83,6 +80,10 @@
 [dependencies.tendermint]
 version = "0.26.0"
 features = ["secp256k1"]
+
+[dependencies.tendermint-proto]
+version = "0.26.0"
+default-features = false
 
 [dependencies.tendermint-rpc]
 version = "0.26.0"
