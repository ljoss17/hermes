--- conflicted
+++ resolved
@@ -112,11 +112,7 @@
 
 [dependencies.namada_sdk]
 git = "https://github.com/anoma/namada"
-<<<<<<< HEAD
-tag = "v0.28.0"
-=======
 tag = "v0.29.0"
->>>>>>> 7a1f964b
 features = ["std"]
 
 [dev-dependencies]
