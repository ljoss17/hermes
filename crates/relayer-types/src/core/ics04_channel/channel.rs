use crate::prelude::*;
use crate::utils::pretty::PrettySlice;

use core::fmt::{Display, Error as FmtError, Formatter};
use core::str::FromStr;

use ibc_proto::protobuf::Protobuf;
use serde::{Deserialize, Serialize};

use ibc_proto::ibc::core::channel::v1::{
    Channel as RawChannel, Counterparty as RawCounterparty,
    IdentifiedChannel as RawIdentifiedChannel,
};

use crate::core::ics04_channel::{error::Error, version::Version};
use crate::core::ics24_host::identifier::{ChannelId, ConnectionId, PortId};

#[derive(Clone, Debug, PartialEq, Eq, Serialize, Deserialize)]
pub struct IdentifiedChannelEnd {
    pub port_id: PortId,
    pub channel_id: ChannelId,
    pub channel_end: ChannelEnd,
}

impl IdentifiedChannelEnd {
    pub fn new(port_id: PortId, channel_id: ChannelId, channel_end: ChannelEnd) -> Self {
        IdentifiedChannelEnd {
            port_id,
            channel_id,
            channel_end,
        }
    }
}

impl Protobuf<RawIdentifiedChannel> for IdentifiedChannelEnd {}

impl TryFrom<RawIdentifiedChannel> for IdentifiedChannelEnd {
    type Error = Error;

    fn try_from(value: RawIdentifiedChannel) -> Result<Self, Self::Error> {
        let raw_channel_end = RawChannel {
            state: value.state,
            ordering: value.ordering,
            counterparty: value.counterparty,
            connection_hops: value.connection_hops,
            version: value.version,
        };

        Ok(IdentifiedChannelEnd {
            port_id: value.port_id.parse().map_err(Error::identifier)?,
            channel_id: value.channel_id.parse().map_err(Error::identifier)?,
            channel_end: raw_channel_end.try_into()?,
        })
    }
}

impl From<IdentifiedChannelEnd> for RawIdentifiedChannel {
    fn from(value: IdentifiedChannelEnd) -> Self {
        RawIdentifiedChannel {
            state: value.channel_end.state as i32,
            ordering: value.channel_end.ordering as i32,
            counterparty: Some(value.channel_end.counterparty().clone().into()),
            connection_hops: value
                .channel_end
                .connection_hops
                .iter()
                .map(|v| v.as_str().to_string())
                .collect(),
            version: value.channel_end.version.to_string(),
            port_id: value.port_id.to_string(),
            channel_id: value.channel_id.to_string(),
        }
    }
}

#[derive(Clone, Debug, PartialEq, Eq, Serialize, Deserialize)]
pub struct ChannelEnd {
    pub state: State,
    pub ordering: Ordering,
    pub remote: Counterparty,
    pub connection_hops: Vec<ConnectionId>,
    pub version: Version,
}

impl Display for ChannelEnd {
    fn fmt(&self, f: &mut Formatter<'_>) -> Result<(), FmtError> {
        write!(
            f,
            "ChannelEnd {{ state: {}, ordering: {}, remote: {}, connection_hops: {}, version: {} }}",
            self.state, self.ordering, self.remote, PrettySlice(&self.connection_hops), self.version
        )
    }
}

impl Default for ChannelEnd {
    fn default() -> Self {
        ChannelEnd {
            state: State::Uninitialized,
            ordering: Default::default(),
            remote: Counterparty::default(),
            connection_hops: Vec::new(),
            version: Version::default(),
        }
    }
}

impl Protobuf<RawChannel> for ChannelEnd {}

impl TryFrom<RawChannel> for ChannelEnd {
    type Error = Error;

    fn try_from(value: RawChannel) -> Result<Self, Self::Error> {
        let chan_state: State = State::from_i32(value.state)?;

        if chan_state == State::Uninitialized {
            return Ok(ChannelEnd::default());
        }

        let chan_ordering = Ordering::from_i32(value.ordering)?;

        // Assemble the 'remote' attribute of the Channel, which represents the Counterparty.
        let remote = value
            .counterparty
            .ok_or_else(Error::missing_counterparty)?
            .try_into()?;

        // Parse each item in connection_hops into a ConnectionId.
        let connection_hops = value
            .connection_hops
            .into_iter()
            .map(|conn_id| ConnectionId::from_str(conn_id.as_str()))
            .collect::<Result<Vec<_>, _>>()
            .map_err(Error::identifier)?;

        let version = value.version.into();

        Ok(ChannelEnd::new(
            chan_state,
            chan_ordering,
            remote,
            connection_hops,
            version,
        ))
    }
}

impl From<ChannelEnd> for RawChannel {
    fn from(value: ChannelEnd) -> Self {
        RawChannel {
            state: value.state as i32,
            ordering: value.ordering as i32,
            counterparty: Some(value.counterparty().clone().into()),
            connection_hops: value
                .connection_hops
                .iter()
                .map(|v| v.as_str().to_string())
                .collect(),
            version: value.version.to_string(),
        }
    }
}

impl ChannelEnd {
    /// Creates a new ChannelEnd in state Uninitialized and other fields parametrized.
    pub fn new(
        state: State,
        ordering: Ordering,
        remote: Counterparty,
        connection_hops: Vec<ConnectionId>,
        version: Version,
    ) -> Self {
        Self {
            state,
            ordering,
            remote,
            connection_hops,
            version,
        }
    }

    /// Updates the ChannelEnd to assume a new State 's'.
    pub fn set_state(&mut self, s: State) {
        self.state = s;
    }

    pub fn set_version(&mut self, v: Version) {
        self.version = v;
    }

    pub fn set_counterparty_channel_id(&mut self, c: ChannelId) {
        self.remote.channel_id = Some(c);
    }

    /// Returns `true` if this `ChannelEnd` is in state [`State::Open`].
    pub fn is_open(&self) -> bool {
        self.state_matches(&State::Open)
    }

    pub fn state(&self) -> &State {
        &self.state
    }

    pub fn ordering(&self) -> &Ordering {
        &self.ordering
    }

    pub fn counterparty(&self) -> &Counterparty {
        &self.remote
    }

    pub fn connection_hops(&self) -> &Vec<ConnectionId> {
        &self.connection_hops
    }

    pub fn version(&self) -> &Version {
        &self.version
    }

    pub fn validate_basic(&self) -> Result<(), Error> {
        if self.connection_hops.len() != 1 {
            return Err(Error::invalid_connection_hops_length(
                1,
                self.connection_hops.len(),
            ));
        }
        self.counterparty().validate_basic()
    }

    /// Helper function to compare the state of this end with another state.
    pub fn state_matches(&self, other: &State) -> bool {
        self.state.eq(other)
    }

    /// Helper function to compare the order of this end with another order.
    pub fn order_matches(&self, other: &Ordering) -> bool {
        self.ordering.eq(other)
    }

    #[allow(clippy::ptr_arg)]
    pub fn connection_hops_matches(&self, other: &Vec<ConnectionId>) -> bool {
        self.connection_hops.eq(other)
    }

    pub fn counterparty_matches(&self, other: &Counterparty) -> bool {
        self.counterparty().eq(other)
    }

    pub fn version_matches(&self, other: &Version) -> bool {
        self.version().eq(other)
    }
}

#[derive(Clone, Debug, Default, PartialEq, Eq, Serialize, Deserialize)]
pub struct Counterparty {
    pub port_id: PortId,
    pub channel_id: Option<ChannelId>,
}

impl Counterparty {
    pub fn new(port_id: PortId, channel_id: Option<ChannelId>) -> Self {
        Self {
            port_id,
            channel_id,
        }
    }

    pub fn port_id(&self) -> &PortId {
        &self.port_id
    }

    pub fn channel_id(&self) -> Option<&ChannelId> {
        self.channel_id.as_ref()
    }

    pub fn validate_basic(&self) -> Result<(), Error> {
        Ok(())
    }
}

impl Display for Counterparty {
    fn fmt(&self, f: &mut Formatter<'_>) -> Result<(), FmtError> {
        match &self.channel_id {
            Some(channel_id) => write!(
                f,
                "Counterparty(port_id: {}, channel_id: {})",
                self.port_id, channel_id
            ),
            None => write!(
                f,
                "Counterparty(port_id: {}, channel_id: None)",
                self.port_id
            ),
        }
    }
}

impl Protobuf<RawCounterparty> for Counterparty {}

impl TryFrom<RawCounterparty> for Counterparty {
    type Error = Error;

    fn try_from(value: RawCounterparty) -> Result<Self, Self::Error> {
        let channel_id = Some(value.channel_id)
            .filter(|x| !x.is_empty())
            .map(|v| FromStr::from_str(v.as_str()))
            .transpose()
            .map_err(Error::identifier)?;
        Ok(Counterparty::new(
            value.port_id.parse().map_err(Error::identifier)?,
            channel_id,
        ))
    }
}

impl From<Counterparty> for RawCounterparty {
    fn from(value: Counterparty) -> Self {
        RawCounterparty {
            port_id: value.port_id.as_str().to_string(),
            channel_id: value
                .channel_id
                .map_or_else(|| "".to_string(), |v| v.to_string()),
        }
    }
}

<<<<<<< HEAD
pub type Ordering = Order;

#[derive(Clone, Copy, Debug, PartialEq, Eq, Deserialize, Serialize, Default, PartialOrd, Ord)]
pub enum Order {
=======
#[derive(Clone, Copy, Debug, PartialEq, Eq, Deserialize, Serialize, Default)]
pub enum Ordering {
>>>>>>> b4a17608
    Uninitialized = 0,
    #[default]
    Unordered = 1,
    Ordered = 2,
}

impl Display for Ordering {
    fn fmt(&self, f: &mut Formatter<'_>) -> Result<(), FmtError> {
        write!(f, "{}", self.as_str())
    }
}

impl Ordering {
    /// Yields the Order as a string
    pub fn as_str(&self) -> &'static str {
        match self {
            Self::Uninitialized => "UNINITIALIZED",
            Self::Unordered => "ORDER_UNORDERED",
            Self::Ordered => "ORDER_ORDERED",
        }
    }

    // Parses the Order out from a i32.
    pub fn from_i32(nr: i32) -> Result<Self, Error> {
        match nr {
            0 => Ok(Self::Uninitialized),
            1 => Ok(Self::Unordered),
            2 => Ok(Self::Ordered),

            _ => Err(Error::unknown_order_type(nr.to_string())),
        }
    }
}

impl FromStr for Ordering {
    type Err = Error;

    fn from_str(s: &str) -> Result<Self, Self::Err> {
        match s.to_lowercase().trim_start_matches("order_") {
            "uninitialized" => Ok(Self::Uninitialized),
            "unordered" => Ok(Self::Unordered),
            "ordered" => Ok(Self::Ordered),
            _ => Err(Error::unknown_order_type(s.to_string())),
        }
    }
}

/// The possible state variants that a channel can exhibit.
///
/// These are encoded with integer discriminants so that there is
/// an easy way to compare channel states against one another. More
/// explicitly, this is an attempt to capture the lifecycle of a
/// channel, beginning from the `Uninitialized` state, through the
/// `Open` state, before finally being `Closed`.
#[derive(Copy, Clone, Debug, PartialEq, Eq, Serialize, Deserialize)]
pub enum State {
    /// Default state
    Uninitialized = 0,
    /// A channel has just started the opening handshake.
    Init = 1,
    /// A channel has acknowledged the handshake step on the counterparty chain.
    TryOpen = 2,
    /// A channel has completed the handshake step. Open channels are ready to
    /// send and receive packets.
    Open = 3,
    /// A channel has been closed and can no longer be used to send or receive
    /// packets.
    Closed = 4,
    /// A channel has just started the upgrade handshake. The chain that is
    /// proposing the upgrade should set the channel state from OPEN to INITUPGRADE.
    InitUpgrade = 5,
    /// A channel has acknowledged the upgrade handshake step on the counterparty chain.
    /// The counterparty chain that accepts the upgrade should set the channel state from
    /// OPEN to TRYUPGRADE.
    TryUpgrade = 6,
}

impl State {
    /// Yields the state as a string
    pub fn as_string(&self) -> &'static str {
        match self {
            Self::Uninitialized => "UNINITIALIZED",
            Self::Init => "INIT",
            Self::TryOpen => "TRYOPEN",
            Self::Open => "OPEN",
            Self::Closed => "CLOSED",
            Self::InitUpgrade => "INITUPGRADE",
            Self::TryUpgrade => "TRYUPGRADE",
        }
    }

    // Parses the State out from a i32.
    pub fn from_i32(s: i32) -> Result<Self, Error> {
        match s {
            0 => Ok(Self::Uninitialized),
            1 => Ok(Self::Init),
            2 => Ok(Self::TryOpen),
            3 => Ok(Self::Open),
            4 => Ok(Self::Closed),
            5 => Ok(Self::InitUpgrade),
            6 => Ok(Self::TryUpgrade),
            _ => Err(Error::unknown_state(s)),
        }
    }

    /// Returns whether or not this channel state is `Open`.
    pub fn is_open(self) -> bool {
        self == State::Open
    }

    /// Returns whether or not this channel state is `Closed`.
    pub fn is_closed(self) -> bool {
        self == State::Closed
    }

    /// Returns whether or not the channel with this state
    /// has progressed less or the same than the argument.
    ///
    /// # Example
    /// ```rust,ignore
    /// assert!(State::Init.less_or_equal_progress(State::Open));
    /// assert!(State::TryOpen.less_or_equal_progress(State::TryOpen));
    /// assert!(!State::Closed.less_or_equal_progress(State::Open));
    /// ```
    pub fn less_or_equal_progress(self, other: Self) -> bool {
        use State::*;

        match self {
            Uninitialized => true,

            Init => !matches!(other, Uninitialized),
            TryOpen => !matches!(other, Uninitialized | Init),
            Open => !matches!(other, Uninitialized | Init | TryOpen),

            InitUpgrade => !matches!(other, Uninitialized | Init | TryOpen | Open),
            TryUpgrade => !matches!(other, Uninitialized | Init | TryOpen | Open | InitUpgrade),

            Closed => false,
        }
    }
}

/// Provides a `to_string` method.
impl Display for State {
    fn fmt(&self, f: &mut Formatter<'_>) -> Result<(), FmtError> {
        write!(f, "{}", self.as_string())
    }
}

#[cfg(test)]
pub mod test_util {
    use crate::core::ics24_host::identifier::{ChannelId, ConnectionId, PortId};
    use crate::prelude::*;
    use ibc_proto::ibc::core::channel::v1::Channel as RawChannel;
    use ibc_proto::ibc::core::channel::v1::Counterparty as RawCounterparty;

    /// Returns a dummy `RawCounterparty`, for testing only!
    /// Can be optionally parametrized with a specific channel identifier.
    pub fn get_dummy_raw_counterparty() -> RawCounterparty {
        RawCounterparty {
            port_id: PortId::default().to_string(),
            channel_id: ChannelId::default().to_string(),
        }
    }

    /// Returns a dummy `RawChannel`, for testing only!
    pub fn get_dummy_raw_channel_end() -> RawChannel {
        RawChannel {
            state: 1,
            ordering: 2,
            counterparty: Some(get_dummy_raw_counterparty()),
            connection_hops: vec![ConnectionId::default().to_string()],
            version: "ics20".to_string(), // The version is not validated.
        }
    }
}

#[cfg(test)]
mod tests {
    use crate::prelude::*;

    use core::str::FromStr;
    use test_log::test;

    use ibc_proto::ibc::core::channel::v1::Channel as RawChannel;

    use crate::core::ics04_channel::channel::test_util::get_dummy_raw_channel_end;
    use crate::core::ics04_channel::channel::ChannelEnd;

    #[test]
    fn channel_end_try_from_raw() {
        let raw_channel_end = get_dummy_raw_channel_end();

        let empty_raw_channel_end = RawChannel {
            counterparty: None,
            ..raw_channel_end.clone()
        };

        struct Test {
            name: String,
            params: RawChannel,
            want_pass: bool,
        }

        let tests: Vec<Test> = vec![
            Test {
                name: "Raw channel end with missing counterparty".to_string(),
                params: empty_raw_channel_end,
                want_pass: false,
            },
            Test {
                name: "Raw channel end with incorrect state".to_string(),
                params: RawChannel {
                    state: -1,
                    ..raw_channel_end.clone()
                },
                want_pass: false,
            },
            Test {
                name: "Raw channel end with incorrect ordering".to_string(),
                params: RawChannel {
                    ordering: -1,
                    ..raw_channel_end.clone()
                },
                want_pass: false,
            },
            Test {
                name: "Raw channel end with incorrect connection id in connection hops".to_string(),
                params: RawChannel {
                    connection_hops: vec!["connection*".to_string()].into_iter().collect(),
                    ..raw_channel_end.clone()
                },
                want_pass: false,
            },
            Test {
                name: "Raw channel end with incorrect connection id (has blank space)".to_string(),
                params: RawChannel {
                    connection_hops: vec!["con nection".to_string()].into_iter().collect(),
                    ..raw_channel_end.clone()
                },
                want_pass: false,
            },
            Test {
                name: "Raw channel end with two correct connection ids in connection hops"
                    .to_string(),
                params: RawChannel {
                    connection_hops: vec!["connection1".to_string(), "connection2".to_string()]
                        .into_iter()
                        .collect(),
                    ..raw_channel_end.clone()
                },
                want_pass: true,
            },
            Test {
                name: "Raw channel end with correct params".to_string(),
                params: raw_channel_end,
                want_pass: true,
            },
        ]
        .into_iter()
        .collect();

        for test in tests {
            let p = test.params.clone();

            let ce_result = ChannelEnd::try_from(p);

            assert_eq!(
                test.want_pass,
                ce_result.is_ok(),
                "ChannelEnd::try_from() failed for test {}, \nmsg{:?} with error {:?}",
                test.name,
                test.params.clone(),
                ce_result.err(),
            );
        }
    }

    #[test]
    fn parse_channel_ordering_type() {
        use super::Ordering;

        struct Test {
            ordering: &'static str,
<<<<<<< HEAD
            want_res: Option<Order>,
=======
            want_res: Option<Ordering>,
>>>>>>> b4a17608
        }
        let tests: Vec<Test> = vec![
            Test {
                ordering: "UNINITIALIZED",
<<<<<<< HEAD
                want_res: Some(Order::Uninitialized),
            },
            Test {
                ordering: "UNORDERED",
                want_res: Some(Order::Unordered),
            },
            Test {
                ordering: "ORDERED",
                want_res: Some(Order::Ordered),
=======
                want_res: Some(Ordering::Uninitialized),
            },
            Test {
                ordering: "UNORDERED",
                want_res: Some(Ordering::Unordered),
            },
            Test {
                ordering: "ORDERED",
                want_res: Some(Ordering::Ordered),
>>>>>>> b4a17608
            },
            Test {
                ordering: "UNKNOWN_ORDER",
                want_res: None,
            },
        ]
        .into_iter()
        .collect();

        for test in tests {
<<<<<<< HEAD
            match Order::from_str(test.ordering) {
=======
            match Ordering::from_str(test.ordering) {
>>>>>>> b4a17608
                Ok(res) => assert_eq!(test.want_res, Some(res)),
                Err(_) => assert!(test.want_res.is_none(), "parse failed"),
            }
        }
    }
}<|MERGE_RESOLUTION|>--- conflicted
+++ resolved
@@ -323,15 +323,8 @@
     }
 }
 
-<<<<<<< HEAD
-pub type Ordering = Order;
-
-#[derive(Clone, Copy, Debug, PartialEq, Eq, Deserialize, Serialize, Default, PartialOrd, Ord)]
-pub enum Order {
-=======
-#[derive(Clone, Copy, Debug, PartialEq, Eq, Deserialize, Serialize, Default)]
+#[derive(Clone, Copy, Debug, PartialEq, Eq, PartialOrd, Ord, Deserialize, Serialize, Default)]
 pub enum Ordering {
->>>>>>> b4a17608
     Uninitialized = 0,
     #[default]
     Unordered = 1,
@@ -616,26 +609,11 @@
 
         struct Test {
             ordering: &'static str,
-<<<<<<< HEAD
-            want_res: Option<Order>,
-=======
             want_res: Option<Ordering>,
->>>>>>> b4a17608
         }
         let tests: Vec<Test> = vec![
             Test {
                 ordering: "UNINITIALIZED",
-<<<<<<< HEAD
-                want_res: Some(Order::Uninitialized),
-            },
-            Test {
-                ordering: "UNORDERED",
-                want_res: Some(Order::Unordered),
-            },
-            Test {
-                ordering: "ORDERED",
-                want_res: Some(Order::Ordered),
-=======
                 want_res: Some(Ordering::Uninitialized),
             },
             Test {
@@ -645,7 +623,6 @@
             Test {
                 ordering: "ORDERED",
                 want_res: Some(Ordering::Ordered),
->>>>>>> b4a17608
             },
             Test {
                 ordering: "UNKNOWN_ORDER",
@@ -656,11 +633,7 @@
         .collect();
 
         for test in tests {
-<<<<<<< HEAD
-            match Order::from_str(test.ordering) {
-=======
             match Ordering::from_str(test.ordering) {
->>>>>>> b4a17608
                 Ok(res) => assert_eq!(test.want_res, Some(res)),
                 Err(_) => assert!(test.want_res.is_none(), "parse failed"),
             }
