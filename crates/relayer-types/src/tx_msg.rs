use ibc_proto::google::protobuf::Any;
use prost::{EncodeError, Message};

<<<<<<< HEAD
use crate::prelude::*;
=======
use crate::core::ics24_host::error::ValidationError;
>>>>>>> 5d934f79

pub trait Msg: Clone {
    type ValidationError;
    type Raw: From<Self> + Message;

    // TODO: Clarify what is this function supposed to do & its connection to ICS26 routing mod.
    fn route(&self) -> String;

    /// Unique type identifier for this message, to support encoding to/from `prost_types::Any`.
    fn type_url(&self) -> String;

    #[allow(clippy::wrong_self_convention)]
    fn to_any(self) -> Any {
        Any {
            type_url: self.type_url(),
            value: self.get_sign_bytes(),
        }
    }

    fn get_sign_bytes(self) -> Vec<u8> {
        let raw_msg: Self::Raw = self.into();
        encode_message(&raw_msg).unwrap_or_else(|e| {
            // Severe error that cannot be recovered.
            panic!(
                "Cannot encode the proto message {:?} into a buffer due to underlying error: {}",
                raw_msg, e
            )
        })
    }

    fn validate_basic(&self) -> Result<(), Self::ValidationError> {
        Ok(())
    }
}

pub fn encode_message<M: Message>(message: &M) -> Result<Vec<u8>, EncodeError> {
    let mut buf = Vec::new();
    Message::encode(message, &mut buf)?;
    Ok(buf)
}<|MERGE_RESOLUTION|>--- conflicted
+++ resolved
@@ -1,11 +1,7 @@
 use ibc_proto::google::protobuf::Any;
 use prost::{EncodeError, Message};
 
-<<<<<<< HEAD
-use crate::prelude::*;
-=======
 use crate::core::ics24_host::error::ValidationError;
->>>>>>> 5d934f79
 
 pub trait Msg: Clone {
     type ValidationError;
@@ -36,7 +32,7 @@
         })
     }
 
-    fn validate_basic(&self) -> Result<(), Self::ValidationError> {
+    fn validate_basic(&self) -> Result<(), ValidationError> {
         Ok(())
     }
 }
