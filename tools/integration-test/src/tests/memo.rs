--- conflicted
+++ resolved
@@ -46,13 +46,8 @@
             &channel.channel_id_a.as_ref(),
             &chains.node_a.wallets().user1(),
             &chains.node_b.wallets().user1().address(),
-<<<<<<< HEAD
-            &denom_a,
-            a_to_b_amount,
+            &denom_a.with_amount(a_to_b_amount).as_ref(),
             None,
-=======
-            &denom_a.with_amount(a_to_b_amount).as_ref(),
->>>>>>> 2122813a
         )?;
 
         let denom_b = derive_ibc_denom(
