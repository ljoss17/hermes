//! This test ensures that the `RelayPath::execute_schedule` method does not
//! drop any scheduled `OperationalData` when events associated with a prior
//! piece of operational data fails to send. Subsequent pieces of operational
//! data that were scheduled should be re-queued and not dropped.
//!
//! In order to test this behavior, the test manually relays a batch (i.e. at least
//! 2) IBC transfers from chain A to chain B. Chain B is then shut down in order to
//! force the batch of messages (in the form of their associated pieces of operational
//! data) to be queued up again for re-submission.
//!
//! It is expected that the first message of the batch gets dropped (i.e. it is not
//! later found in the pending queue), but all of the subsequent messages should
//! exist in the pending queue.

use ibc_test_framework::prelude::*;
use ibc_test_framework::util::random::random_u128_range;

use ibc_relayer::link::{Link, LinkParameters};

/// The number of messages to be sent in a batch contained in a piece of operational data.
const BATCH_SIZE: usize = 10;

#[test]
fn test_execute_schedule() -> Result<(), Error> {
    run_binary_channel_test(&ExecuteScheduleTest)
}

pub struct ExecuteScheduleTest;

impl TestOverrides for ExecuteScheduleTest {
    fn should_spawn_supervisor(&self) -> bool {
        false
    }
}

impl BinaryChannelTest for ExecuteScheduleTest {
    fn run<ChainA: ChainHandle, ChainB: ChainHandle>(
        &self,
        _config: &TestConfig,
        _relayer: RelayerDriver,
        chains: ConnectedChains<ChainA, ChainB>,
        channel: ConnectedChannel<ChainA, ChainB>,
    ) -> Result<(), Error> {
        let amount1 = random_u128_range(1000, 5000);

        let chain_a_link_opts = LinkParameters {
            src_port_id: channel.port_a.clone().into_value(),
            src_channel_id: channel.channel_id_a.clone().into_value(),
        };

        let chain_a_link = Link::new_from_opts(
            chains.handle_a().clone(),
            chains.handle_b().clone(),
            chain_a_link_opts,
            true,
            false,
        )?;

        let mut relay_path_a_to_b = chain_a_link.a_to_b;

        // Construct `BATCH_SIZE` pieces of operational data and queue them up to be sent to chain B.
        for i in 0..BATCH_SIZE {
            chains.node_a.chain_driver().ibc_transfer_token(
                &channel.port_a.as_ref(),
                &channel.channel_id_a.as_ref(),
                &chains.node_a.wallets().user1(),
                &chains.node_b.wallets().user1().address(),
<<<<<<< HEAD
                &chains.node_a.denom(),
                amount1,
                None,
=======
                &chains.node_a.denom().with_amount(amount1).as_ref(),
>>>>>>> 2122813a
            )?;

            relay_path_a_to_b.schedule_packet_clearing(None)?;

            info!("Performing IBC send packet with a token transfer #{} from chain A to be received by chain B", i);
        }

        // We should see that all of the events in the batch are queued up to be sent to chain B.
        assert_eq!(relay_path_a_to_b.dst_operational_data.len(), BATCH_SIZE);

        chains.node_b.value().kill()?;

        // With chain B inactive, if we attempt to send the batch of messages, we expect to see
        // `BATCH_SIZE` - 1 messages in the batch since the initial event should have failed to
        // be relayed and was thus dropped. The subsequent messages in the batch should have all
        // been re-added to the pending queue.
        match relay_path_a_to_b.execute_schedule() {
            Ok(_) => panic!("Expected an error when relaying tx from A to B"),
            Err(_) => assert_eq!(relay_path_a_to_b.dst_operational_data.len(), BATCH_SIZE - 1),
        }

        Ok(())
    }
}<|MERGE_RESOLUTION|>--- conflicted
+++ resolved
@@ -65,13 +65,8 @@
                 &channel.channel_id_a.as_ref(),
                 &chains.node_a.wallets().user1(),
                 &chains.node_b.wallets().user1().address(),
-<<<<<<< HEAD
-                &chains.node_a.denom(),
-                amount1,
+                &chains.node_a.denom().with_amount(amount1).as_ref(),
                 None,
-=======
-                &chains.node_a.denom().with_amount(amount1).as_ref(),
->>>>>>> 2122813a
             )?;
 
             relay_path_a_to_b.schedule_packet_clearing(None)?;
