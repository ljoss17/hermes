use ibc_relayer::chain::counterparty::{channel_on_destination, pending_packet_summary};
use ibc_relayer::link::{Link, LinkParameters};

use ibc_test_framework::prelude::*;
use ibc_test_framework::relayer::channel::query_identified_channel_end;
use ibc_test_framework::relayer::connection::query_identified_connection_end;
use ibc_test_framework::util::random::random_u128_range;

#[test]
fn test_query_packet_pending() -> Result<(), Error> {
    run_binary_channel_test(&QueryPacketPendingTest)
}

pub struct QueryPacketPendingTest;

impl TestOverrides for QueryPacketPendingTest {
    fn modify_relayer_config(&self, config: &mut Config) {
        // Disabling clear_on_start should make the relayer not
        // relay any packet it missed before starting.
        config.mode.packets.clear_on_start = false;
        config.mode.packets.clear_interval = 0;
    }

    fn should_spawn_supervisor(&self) -> bool {
        false
    }
}

impl BinaryChannelTest for QueryPacketPendingTest {
    fn run<ChainA: ChainHandle, ChainB: ChainHandle>(
        &self,
        _config: &TestConfig,
        _relayer: RelayerDriver,
        chains: ConnectedChains<ChainA, ChainB>,
        channel: ConnectedChannel<ChainA, ChainB>,
    ) -> Result<(), Error> {
        let denom_a = chains.node_a.denom();

        let wallet_a = chains.node_a.wallets().user1().cloned();
        let wallet_b = chains.node_b.wallets().user1().cloned();

        let amount1 = random_u128_range(1000, 5000);

        info!(
            "Performing IBC transfer with amount {}, which should *not* be relayed",
            amount1
        );

        chains.node_a.chain_driver().ibc_transfer_token(
            &channel.port_a.as_ref(),
            &channel.channel_id_a.as_ref(),
            &wallet_a.as_ref(),
            &wallet_b.address(),
<<<<<<< HEAD
            &denom_a,
            amount1,
            None,
=======
            &denom_a.with_amount(amount1).as_ref(),
>>>>>>> 2122813a
        )?;

        sleep(Duration::from_secs(2));

        let opts = LinkParameters {
            src_port_id: channel.port_a.clone().into_value(),
            src_channel_id: channel.channel_id_a.clone().into_value(),
        };
        let link = Link::new_from_opts(
            chains.handle_a().clone(),
            chains.handle_b().clone(),
            opts,
            false,
            false,
        )?;

        let channel_end = query_identified_channel_end(
            chains.handle_a(),
            channel.channel_id_a.as_ref(),
            channel.port_a.as_ref(),
        )?;

        let summary =
            pending_packet_summary(chains.handle_a(), chains.handle_b(), channel_end.value())?;

        assert_eq!(summary.unreceived_packets, [1.into()]);
        assert!(summary.unreceived_acks.is_empty());

        // Receive the packet on the destination chain
        link.relay_recv_packet_and_timeout_messages()?;

        let summary =
            pending_packet_summary(chains.handle_a(), chains.handle_b(), channel_end.value())?;

        assert!(summary.unreceived_packets.is_empty());
        assert_eq!(summary.unreceived_acks, [1.into()]);

        // Acknowledge the packet on the source chain
        let link = link.reverse(false, false)?;
        link.relay_ack_packet_messages()?;

        let summary =
            pending_packet_summary(chains.handle_a(), chains.handle_b(), channel_end.value())?;

        assert!(summary.unreceived_packets.is_empty());
        assert!(summary.unreceived_acks.is_empty());

        let denom_b = chains.node_b.denom();
        let amount2 = random_u128_range(1000, 5000);

        chains.node_b.chain_driver().ibc_transfer_token(
            &channel.port_b.as_ref(),
            &channel.channel_id_b.as_ref(),
            &wallet_b.as_ref(),
            &wallet_a.address(),
<<<<<<< HEAD
            &denom_b,
            amount2,
            None,
=======
            &denom_b.with_amount(amount2).as_ref(),
>>>>>>> 2122813a
        )?;

        info!(
            "Performing IBC transfer with amount {}, which should *not* be relayed",
            amount2
        );

        sleep(Duration::from_secs(2));

        // Get the reverse channel end, like the CLI command does
        let connection_end = query_identified_connection_end(
            chains.handle_a(),
            channel.connection.connection_id_a.as_ref(),
        )?;
        let counterparty_channel_end = channel_on_destination(
            channel_end.value(),
            connection_end.value(),
            chains.handle_b(),
        )?
        .unwrap();

        let summary = pending_packet_summary(
            chains.handle_b(),
            chains.handle_a(),
            &counterparty_channel_end,
        )?;

        assert_eq!(summary.unreceived_packets, [1.into()]);
        assert!(summary.unreceived_acks.is_empty());

        Ok(())
    }
}<|MERGE_RESOLUTION|>--- conflicted
+++ resolved
@@ -51,13 +51,8 @@
             &channel.channel_id_a.as_ref(),
             &wallet_a.as_ref(),
             &wallet_b.address(),
-<<<<<<< HEAD
-            &denom_a,
-            amount1,
+            &denom_a.with_amount(amount1).as_ref(),
             None,
-=======
-            &denom_a.with_amount(amount1).as_ref(),
->>>>>>> 2122813a
         )?;
 
         sleep(Duration::from_secs(2));
@@ -113,13 +108,8 @@
             &channel.channel_id_b.as_ref(),
             &wallet_b.as_ref(),
             &wallet_a.address(),
-<<<<<<< HEAD
-            &denom_b,
-            amount2,
+            &denom_b.with_amount(amount2).as_ref(),
             None,
-=======
-            &denom_b.with_amount(amount2).as_ref(),
->>>>>>> 2122813a
         )?;
 
         info!(
