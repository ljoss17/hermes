use core::time::Duration;
use std::thread::sleep;

use ibc_relayer::config::{self, Config, ModeConfig};
use ibc_relayer_types::core::ics03_connection::connection::State as ConnectionState;
use ibc_relayer_types::core::ics04_channel::channel::State as ChannelState;

use ibc_test_framework::bootstrap::binary::chain::bootstrap_foreign_client_pair;
use ibc_test_framework::bootstrap::binary::channel::{
    bootstrap_channel_with_chains, bootstrap_channel_with_connection,
};
use ibc_test_framework::bootstrap::binary::connection::bootstrap_connection;
use ibc_test_framework::ibc::denom::derive_ibc_denom;
use ibc_test_framework::prelude::*;
use ibc_test_framework::relayer::channel::{
    assert_eventually_channel_established, init_channel, query_channel_end,
};
use ibc_test_framework::relayer::connection::{
    assert_eventually_connection_established, init_connection, query_connection_end,
};
use ibc_test_framework::relayer::refresh::spawn_refresh_client_tasks;

// The cosmos ChainHandle handles requests in serial, and a refresh client
// request may get blocked by other operations and cause the refresh to fail
// if the expiry time is too short.
const CLIENT_EXPIRY: Duration = Duration::from_secs(15);

/**
    A test to verify that the connection and channel workers are properly
    terminated instead of looping indefinitely when it is not possible to
    perform handshake due to the client being expired or frozen.

    Since the test involves long-running background tasks, it has to
    be verified manually by inspecting the logs. Run the test with
    the following command:

    ```bash
    RUST_BACKTRACE=0 RUST_LOG=info cargo test \
        -p ibc-integration-test -- test_channel_expiration
    ```

    And you should see error logs such as:

    ```log
    ERROR ibc_relayer::connection: failed to establish connection handshake on frozen client:
    0: failed during an operation on client (07-tendermint-0) hosted by chain (ibc-beta-6fe01a9b)
    1: client 07-tendermint-0 on chain id ibc-beta-6fe01a9b is expired or frozen
    ERROR ibc_relayer::util::task: aborting task ConnectionWorker(connection::connection-1:ibc-beta-6fe01a9b -> ibc-alpha-43544e24) after encountering fatal error:
    0: Worker failed after 1 retries
    INFO ibc_relayer::util::task: task ConnectionWorker(connection::connection-1:ibc-beta-6fe01a9b -> ibc-alpha-43544e24) has terminated
    ```

    The error messages should not repeat more than once. In the original code,
    the connection worker would keep retrying and indefinitely flooding
    the log with errors.
*/
#[test]
fn test_channel_expiration() -> Result<(), Error> {
    run_binary_chain_test(&ChannelExpirationTest)
}

#[test]
fn test_packet_expiration() -> Result<(), Error> {
    run_binary_chain_test(&PacketExpirationTest)
}

#[test]
fn test_create_on_expired_client() -> Result<(), Error> {
    run_binary_chain_test(&CreateOnExpiredClientTest)
}

#[cfg(feature = "manual")]
#[test]
fn test_misbehavior_expiration() -> Result<(), Error> {
    run_binary_chain_test(&MisbehaviorExpirationTest)
}

fn wait_for_client_expiry() {
    let sleep_time = CLIENT_EXPIRY + Duration::from_secs(5);

    info!(
        "Sleeping for {} seconds to wait for IBC client to expire",
        sleep_time.as_secs()
    );

    sleep(sleep_time);
}

pub struct ExpirationTestOverrides;

pub struct ChannelExpirationTest;

pub struct PacketExpirationTest;

pub struct CreateOnExpiredClientTest;

pub struct MisbehaviorExpirationTest;

impl TestOverrides for ExpirationTestOverrides {
    fn modify_test_config(&self, config: &mut TestConfig) {
        config.bootstrap_with_random_ids = false;
    }

    fn modify_relayer_config(&self, config: &mut Config) {
        config.mode = ModeConfig {
            clients: config::Clients {
                enabled: true,
                refresh: true,
                misbehaviour: true,
            },
            connections: config::Connections { enabled: true },
            channels: config::Channels { enabled: true },
            packets: config::Packets {
                enabled: true,
                clear_interval: 10,
                clear_on_start: true,
                tx_confirmation: true,
                ..Default::default()
            },
        };

        for mut chain_config in config.chains.iter_mut() {
            chain_config.trusting_period = Some(CLIENT_EXPIRY);
        }
    }

    fn should_spawn_supervisor(&self) -> bool {
        false
    }
}

impl BinaryChainTest for ChannelExpirationTest {
    fn run<ChainA: ChainHandle, ChainB: ChainHandle>(
        &self,
        _config: &TestConfig,
        relayer: RelayerDriver,
        chains: ConnectedChains<ChainA, ChainB>,
    ) -> Result<(), Error> {
        let connection = {
            let _refresh_tasks = spawn_refresh_client_tasks(&chains.foreign_clients)?;

            bootstrap_connection(&chains.foreign_clients, Default::default())?
        };

        wait_for_client_expiry();

        relayer.with_supervisor(|| {
            let port_a = tagged_transfer_port();
            let port_b = tagged_transfer_port();

            {
                info!("Trying to create connection and channel after client is expired");

                let (connection_id_b, _) = init_connection(
                    &chains.handle_a,
                    &chains.handle_b,
                    &chains.client_id_a(),
                    &chains.client_id_b(),
                )?;

                let (channel_id_b, _) = init_channel(
                    &chains.handle_a,
                    &chains.handle_b,
                    &chains.client_id_a(),
                    &chains.client_id_b(),
                    &connection.connection_id_a.as_ref(),
                    &connection.connection_id_b.as_ref(),
                    &port_a.as_ref(),
                    &port_b.as_ref(),
                )?;

                info!("Sleeping for 10 seconds to make sure that connection and channel fails to establish");

                sleep(Duration::from_secs(10));

                {
                    let connection_end_b =
                        query_connection_end(&chains.handle_b, &connection_id_b.as_ref())?;

                    assert_eq(
                        "connection end status should remain init",
                        connection_end_b.value().state(),
                        &ConnectionState::Init,
                    )?;

                    assert_eq(
                        "connection end should not have counterparty",
                        &connection_end_b.tagged_counterparty_connection_id(),
                        &None,
                    )?;
                }

                {
                    let channel_end_b =
                        query_channel_end(&chains.handle_b, &channel_id_b.as_ref(), &port_b.as_ref())?;

                    assert_eq(
                        "channel end status should remain init",
                        channel_end_b.value().state(),
                        &ChannelState::Init,
                    )?;

                    assert_eq(
                        "channel end should not have counterparty",
                        &channel_end_b.tagged_counterparty_channel_id(),
                        &None,
                    )?;
                }
            }

            {
                info!(
                    "Trying to create new channel and worker after previous connection worker failed"
                );

                let foreign_clients_2 = bootstrap_foreign_client_pair(
                    &chains.handle_a,
                    &chains.handle_b,
                    Default::default(),
                )?;

                // Need to spawn refresh client for new clients to make sure they don't expire

                let _refresh_tasks = spawn_refresh_client_tasks(&foreign_clients_2)?;

                let (connection_id_b, _) = init_connection(
                    &chains.handle_a,
                    &chains.handle_b,
                    &foreign_clients_2.client_b_to_a.tagged_client_id(),
                    &foreign_clients_2.client_a_to_b.tagged_client_id(),
                )?;

                let connection_id_a = assert_eventually_connection_established(
                    &chains.handle_b,
                    &chains.handle_a,
                    &connection_id_b.as_ref(),
                )?;

                let (channel_id_b_2, _) = init_channel(
                    &chains.handle_a,
                    &chains.handle_b,
                    &foreign_clients_2.client_b_to_a.tagged_client_id(),
                    &foreign_clients_2.client_a_to_b.tagged_client_id(),
                    &connection_id_a.as_ref(),
                    &connection_id_b.as_ref(),
                    &port_a.as_ref(),
                    &port_b.as_ref(),
                )?;

                // At this point the misbehavior task may raise error, because it
                // try to check on a client update event that is already expired.
                // This happens because the misbehavior task is only started when
                // there is at least one channel in it, _not_ when the client
                // is created.
                //
                // Source of error:
                // https://github.com/informalsystems/tendermint-rs/blob/c45ea8c82773de1946f7ae2eece13150f07ca5fe/light-client/src/light_client.rs#L216-L222

                assert_eventually_channel_established(
                    &chains.handle_b,
                    &chains.handle_a,
                    &channel_id_b_2.as_ref(),
                    &port_b.as_ref(),
                )?;
            }

            Ok(())
        })
    }
}

impl BinaryChainTest for PacketExpirationTest {
    fn run<ChainA: ChainHandle, ChainB: ChainHandle>(
        &self,
        _config: &TestConfig,
        relayer: RelayerDriver,
        chains: ConnectedChains<ChainA, ChainB>,
    ) -> Result<(), Error> {
        let channels = {
            let _refresh_tasks = spawn_refresh_client_tasks(&chains.foreign_clients)?;

            bootstrap_channel_with_chains(
                &chains,
                &PortId::transfer(),
                &PortId::transfer(),
                Default::default(),
                Default::default(),
            )?
        };

        chains.node_a.chain_driver().ibc_transfer_token(
            &channels.port_a.as_ref(),
            &channels.channel_id_a.as_ref(),
            &chains.node_a.wallets().user1(),
            &chains.node_b.wallets().user1().address(),
<<<<<<< HEAD
            &chains.node_a.denom(),
            100,
            None,
=======
            &chains.node_a.denom().with_amount(100u64).as_ref(),
>>>>>>> 2122813a
        )?;

        wait_for_client_expiry();

        info!("Packet worker should fail after client expires");

        relayer.with_supervisor(|| {
            let denom_a = chains.node_a.denom();

            let denom_b = derive_ibc_denom(
                &channels.port_b.as_ref(),
                &channels.channel_id_b.as_ref(),
                &denom_a,
            )?;

            sleep(Duration::from_secs(10));

            let balance_b = chains.node_b.chain_driver().query_balance(
                &chains.node_b.wallets().user1().address(),
                &denom_b.as_ref(),
            )?;

            assert_eq(
                "balance on wallet B should remain zero",
                &balance_b.amount(),
                &0u64.into(),
            )?;

            Ok(())
        })
    }
}

impl BinaryChainTest for CreateOnExpiredClientTest {
    fn run<ChainA: ChainHandle, ChainB: ChainHandle>(
        &self,
        _config: &TestConfig,
        _relayer: RelayerDriver,
        chains: ConnectedChains<ChainA, ChainB>,
    ) -> Result<(), Error> {
        // Create a connection before the IBC client expires, so that we can try create
        // new channel with the connection after the client expired.
        let connection = {
            let _refresh_tasks = spawn_refresh_client_tasks(&chains.foreign_clients)?;

            bootstrap_connection(&chains.foreign_clients, Default::default())?
        };

        wait_for_client_expiry();

        info!("trying to bootstrap connection after IBC client is expired");

        let res = bootstrap_connection(&chains.foreign_clients, Default::default());

        match res {
            Ok(_) => {
                return Err(Error::generic(eyre!(
                    "expected bootstrap_connection to fail"
                )))
            }
            Err(e) => {
                info!("bootstrap_connection failed with expected error {}", e);
            }
        }

        sleep(Duration::from_secs(5));

        info!("trying to bootstrap channel after IBC client is expired");

        let res = bootstrap_channel_with_connection(
            &chains.handle_a,
            &chains.handle_b,
            connection,
            &DualTagged::new(&PortId::transfer()),
            &DualTagged::new(&PortId::transfer()),
            Default::default(),
        );

        match res {
            Ok(_) => {
                return Err(Error::generic(eyre!(
                    "expected bootstrap_channel_with_connection to fail"
                )))
            }
            Err(e) => {
                info!(
                    "bootstrap_channel_with_connection failed with expected error {}",
                    e
                );
            }
        }

        Ok(())
    }
}

impl BinaryChainTest for MisbehaviorExpirationTest {
    fn run<ChainA: ChainHandle, ChainB: ChainHandle>(
        &self,
        _config: &TestConfig,
        _relayer: RelayerDriver,
        chains: ConnectedChains<ChainA, ChainB>,
    ) -> Result<(), Error> {
        /*
           This test reproduce the error log when a misbehavior task is
           first started. The error arise when `detect_misbehaviour_and_submit_evidence`
           is called with `None`, and the initial headers are already expired.

           Run this test with the `manual` feature and log level `trace`:

           ```text
           $ RUST_BACKTRACE=0 RUST_LOG=trace cargo test --features manual -p ibc-integration-test -- test_misbehavior_expiration
           ```

           and logs such as follow will be shown:

           ```log
           TRACE ibc_relayer::foreign_client: [ibc-beta-96682bb3 -> ibc-alpha-4095d39d:07-tendermint-0] checking misbehaviour for consensus state heights (first 50 shown here): 0-14, 0-9, 0-5, 0-3, total: 4
           TRACE ibc_relayer::light_client::tendermint: light client verification trusted=0-9 target=0-14
           TRACE ibc_relayer::light_client::tendermint: light client verification trusted=0-5 target=0-9
           TRACE ibc_relayer::light_client::tendermint: light client verification trusted=0-3 target=0-5
           WARN ibc_relayer::foreign_client: [ibc-beta-96682bb3 -> ibc-alpha-4095d39d:07-tendermint-0] misbehaviour checking result:
           0: error raised while checking for misbehaviour evidence: failed to check misbehaviour for 07-tendermint-0 at consensus height 0-5
           1: Light client error for RPC address ibc-beta-96682bb3
           2:
           2:    0: trusted state outside of trusting period
           2021-12-21T21:00:23.796731Z  INFO ibc_integration_test::tests::client_expiration: misbehavior result: ValidClient
           ```
        */

        {
            let _refresh_tasks = spawn_refresh_client_tasks(&chains.foreign_clients)?;

            // build a client header that will be expired
            chains
                .foreign_clients
                .client_b_to_a
                .build_latest_update_client_and_send()
                .map_err(handle_generic_error)?;

            info!("waiting for the initial client header to expire, while keeping the IBC client refreshed");

            wait_for_client_expiry();
        }

        // Calling detect_misbehaviour_and_submit_evidence(None) will always produce error logs
        for _ in 0..3 {
            let misbehavior_result = chains
                .foreign_clients
                .client_b_to_a
                .detect_misbehaviour_and_submit_evidence(None);

            info!("misbehavior result: {:?}", misbehavior_result);
        }

        suspend()
    }
}

impl HasOverrides for CreateOnExpiredClientTest {
    type Overrides = ExpirationTestOverrides;

    fn get_overrides(&self) -> &ExpirationTestOverrides {
        &ExpirationTestOverrides
    }
}

impl HasOverrides for ChannelExpirationTest {
    type Overrides = ExpirationTestOverrides;

    fn get_overrides(&self) -> &ExpirationTestOverrides {
        &ExpirationTestOverrides
    }
}

impl HasOverrides for PacketExpirationTest {
    type Overrides = ExpirationTestOverrides;

    fn get_overrides(&self) -> &ExpirationTestOverrides {
        &ExpirationTestOverrides
    }
}

impl HasOverrides for MisbehaviorExpirationTest {
    type Overrides = ExpirationTestOverrides;

    fn get_overrides(&self) -> &ExpirationTestOverrides {
        &ExpirationTestOverrides
    }
}<|MERGE_RESOLUTION|>--- conflicted
+++ resolved
@@ -293,13 +293,8 @@
             &channels.channel_id_a.as_ref(),
             &chains.node_a.wallets().user1(),
             &chains.node_b.wallets().user1().address(),
-<<<<<<< HEAD
-            &chains.node_a.denom(),
-            100,
+            &chains.node_a.denom().with_amount(100u64).as_ref(),
             None,
-=======
-            &chains.node_a.denom().with_amount(100u64).as_ref(),
->>>>>>> 2122813a
         )?;
 
         wait_for_client_expiry();
