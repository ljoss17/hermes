--- conflicted
+++ resolved
@@ -14,20 +14,12 @@
 """
 
 [dependencies]
-<<<<<<< HEAD
-ibc-relayer-types = { version = "=0.20.0",     path = "../../crates/relayer-types" }
-ibc-relayer       = { version = "=0.20.0",     path = "../../crates/relayer" }
-ibc-relayer-cli   = { version = "=1.1.0",      path = "../../crates/relayer-cli" }
-ibc-proto         = { version = "0.23.0" }
-tendermint        = { version = "0.27.0" }
-tendermint-rpc    = { version = "0.27.0", features = ["http-client", "websocket-client"] }
-=======
 ibc-relayer-types = { version = "=0.21.0",     path = "../../crates/relayer-types" }
 ibc-relayer       = { version = "=0.21.0",     path = "../../crates/relayer" }
 ibc-relayer-cli   = { version = "=1.2.0",      path = "../../crates/relayer-cli" }
 ibc-proto         = { version = "0.24.0" }
+tendermint        = { version = "0.28.0" }
 tendermint-rpc    = { version = "0.28.0", features = ["http-client", "websocket-client"] }
->>>>>>> 2ee85187
 
 http = "0.2.8"
 tokio = { version = "1.0", features = ["full"] }
