[package]
name       = "ibc-test-framework"
version    = "0.24.1"
edition    = "2021"
license    = "Apache-2.0"
readme     = "README.md"
keywords   = ["blockchain", "consensus", "cosmos", "ibc", "tendermint"]
homepage   = "https://hermes.informal.systems/"
repository = "https://github.com/informalsystems/hermes"
authors    = ["Informal Systems <hello@informal.systems>"]

description = """
  Framework for writing integration tests for IBC relayers
"""

[dependencies]
<<<<<<< HEAD
ibc-relayer-types = { version = "=0.22.0",     path = "../../crates/relayer-types" }
ibc-relayer       = { version = "=0.22.0",     path = "../../crates/relayer" }
ibc-relayer-cli   = { version = "=1.3.0",      path = "../../crates/relayer-cli" }
ibc-relayer-cosmos   = { version = "=0.22.0",      path = "../../crates/relayer-cosmos" }
ibc-relayer-all-in-one   = { version = "=0.1.0",      path = "../../crates/relayer-all-in-one" }
ibc-relayer-components = { version = "=0.1.0",      path = "../../crates/relayer-components" }
ibc-proto         = { version = "0.28.0" }
tendermint-rpc    = { version = "0.30.0", features = ["http-client", "websocket-client"] }
=======
ibc-relayer-types = { version = "=0.24.1",     path = "../../crates/relayer-types" }
ibc-relayer       = { version = "=0.24.1",     path = "../../crates/relayer" }
ibc-relayer-cli   = { version = "=1.5.1",      path = "../../crates/relayer-cli" }
ibc-proto         = { version = "0.32.0" }
tendermint-rpc    = { version = "0.32.0", features = ["http-client", "websocket-client"] }
>>>>>>> d9296b55

http = "0.2.9"
tokio = { version = "1.0", features = ["full"] }
tracing = "0.1.36"
tracing-subscriber = "0.3.14"
eyre = "0.6.8"
color-eyre = "0.6"
cfg-if = "1.0.0"
rand = "0.8.5"
hex = "0.4.3"
serde = "1.0"
serde_json = "1"
serde_yaml = "0.9.16"
itertools = "0.10"
toml = "0.7"
subtle-encoding = "0.5.1"
sha2 = "0.10.6"
crossbeam-channel = "0.5.8"
semver = "1.0.16"
flex-error = "0.4.4"
prost = { version = "0.11" }
<<<<<<< HEAD
tonic = { version = "0.8", features = ["tls", "tls-roots"] }
hdpath = "0.6.1"

[features]
next = []
=======
tonic = { version = "0.9", features = ["tls", "tls-roots"] }
hdpath = "0.6.3"
once_cell = "1.18.0"
>>>>>>> d9296b55
<|MERGE_RESOLUTION|>--- conflicted
+++ resolved
@@ -14,22 +14,14 @@
 """
 
 [dependencies]
-<<<<<<< HEAD
-ibc-relayer-types = { version = "=0.22.0",     path = "../../crates/relayer-types" }
-ibc-relayer       = { version = "=0.22.0",     path = "../../crates/relayer" }
-ibc-relayer-cli   = { version = "=1.3.0",      path = "../../crates/relayer-cli" }
-ibc-relayer-cosmos   = { version = "=0.22.0",      path = "../../crates/relayer-cosmos" }
-ibc-relayer-all-in-one   = { version = "=0.1.0",      path = "../../crates/relayer-all-in-one" }
-ibc-relayer-components = { version = "=0.1.0",      path = "../../crates/relayer-components" }
-ibc-proto         = { version = "0.28.0" }
-tendermint-rpc    = { version = "0.30.0", features = ["http-client", "websocket-client"] }
-=======
 ibc-relayer-types = { version = "=0.24.1",     path = "../../crates/relayer-types" }
 ibc-relayer       = { version = "=0.24.1",     path = "../../crates/relayer" }
 ibc-relayer-cli   = { version = "=1.5.1",      path = "../../crates/relayer-cli" }
+ibc-relayer-cosmos   = { version = "=0.24.1",      path = "../../crates/relayer-cosmos" }
+ibc-relayer-all-in-one   = { version = "=0.1.0",      path = "../../crates/relayer-all-in-one" }
+ibc-relayer-components = { version = "=0.1.0",      path = "../../crates/relayer-components" }
 ibc-proto         = { version = "0.32.0" }
 tendermint-rpc    = { version = "0.32.0", features = ["http-client", "websocket-client"] }
->>>>>>> d9296b55
 
 http = "0.2.9"
 tokio = { version = "1.0", features = ["full"] }
@@ -51,14 +43,6 @@
 semver = "1.0.16"
 flex-error = "0.4.4"
 prost = { version = "0.11" }
-<<<<<<< HEAD
-tonic = { version = "0.8", features = ["tls", "tls-roots"] }
-hdpath = "0.6.1"
-
-[features]
-next = []
-=======
 tonic = { version = "0.9", features = ["tls", "tls-roots"] }
 hdpath = "0.6.3"
-once_cell = "1.18.0"
->>>>>>> d9296b55
+once_cell = "1.18.0"