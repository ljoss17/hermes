[package]
name       = "ibc-test-framework"
version    = "0.23.0"
edition    = "2021"
license    = "Apache-2.0"
readme     = "README.md"
keywords   = ["blockchain", "consensus", "cosmos", "ibc", "tendermint"]
homepage   = "https://hermes.informal.systems/"
repository = "https://github.com/informalsystems/hermes"
authors    = ["Informal Systems <hello@informal.systems>"]

description = """
  Framework for writing integration tests for IBC relayers
"""

[dependencies]
ibc-relayer-types = { version = "=0.23.0",     path = "../../crates/relayer-types" }
ibc-relayer       = { version = "=0.23.0",     path = "../../crates/relayer" }
<<<<<<< HEAD
ibc-relayer-cli   = { version = "=1.4.1",      path = "../../crates/relayer-cli" }
ibc-proto         = { version = "0.28.0" }
=======
ibc-relayer-cli   = { version = "=1.4.0",      path = "../../crates/relayer-cli" }
ibc-proto         = { version = "0.29.0" }
>>>>>>> baf026c7
tendermint-rpc    = { version = "0.30.0", features = ["http-client", "websocket-client"] }

http = "0.2.9"
tokio = { version = "1.0", features = ["full"] }
tracing = "0.1.36"
tracing-subscriber = "0.3.14"
eyre = "0.6.8"
color-eyre = "0.6"
rand = "0.8.5"
hex = "0.4.3"
serde = "1.0"
serde_json = "1"
serde_yaml = "0.9.16"
itertools = "0.10"
toml = "0.7"
subtle-encoding = "0.5.1"
sha2 = "0.10.6"
crossbeam-channel = "0.5.8"
semver = "1.0.16"
flex-error = "0.4.4"
prost = { version = "0.11" }
tonic = { version = "0.9", features = ["tls", "tls-roots"] }
hdpath = "0.6.2"<|MERGE_RESOLUTION|>--- conflicted
+++ resolved
@@ -16,13 +16,8 @@
 [dependencies]
 ibc-relayer-types = { version = "=0.23.0",     path = "../../crates/relayer-types" }
 ibc-relayer       = { version = "=0.23.0",     path = "../../crates/relayer" }
-<<<<<<< HEAD
 ibc-relayer-cli   = { version = "=1.4.1",      path = "../../crates/relayer-cli" }
-ibc-proto         = { version = "0.28.0" }
-=======
-ibc-relayer-cli   = { version = "=1.4.0",      path = "../../crates/relayer-cli" }
 ibc-proto         = { version = "0.29.0" }
->>>>>>> baf026c7
 tendermint-rpc    = { version = "0.30.0", features = ["http-client", "websocket-client"] }
 
 http = "0.2.9"
