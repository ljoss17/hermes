--- conflicted
+++ resolved
@@ -14,18 +14,12 @@
 """
 
 [dependencies]
-<<<<<<< HEAD
-ibc-relayer-types = { version = "=0.24.1",     path = "../../crates/relayer-types" }
-ibc-relayer       = { version = "=0.24.1",     path = "../../crates/relayer" }
-ibc-relayer-cli   = { version = "=1.5.1",      path = "../../crates/relayer-cli" }
-ibc-relayer-cosmos   = { version = "=0.24.1",      path = "../../crates/relayer-cosmos" }
+ibc-relayer-types  = { version = "=0.25.0",     path = "../../crates/relayer-types" }
+ibc-relayer        = { version = "=0.25.0",     path = "../../crates/relayer" }
+ibc-relayer-cosmos = { version = "=0.25.0",      path = "../../crates/relayer-cosmos" }
+ibc-relayer-cli   = { version = "=1.6.0",      path = "../../crates/relayer-cli" }
 ibc-relayer-all-in-one   = { version = "=0.1.0",      path = "../../crates/relayer-all-in-one" }
 ibc-relayer-components = { version = "=0.1.0",      path = "../../crates/relayer-components" }
-=======
-ibc-relayer-types = { version = "=0.25.0",     path = "../../crates/relayer-types" }
-ibc-relayer       = { version = "=0.25.0",     path = "../../crates/relayer" }
-ibc-relayer-cli   = { version = "=1.6.0",      path = "../../crates/relayer-cli" }
->>>>>>> 83e42c4a
 ibc-proto         = { version = "0.32.0" }
 tendermint-rpc    = { version = "0.32.0", features = ["http-client", "websocket-client"] }
 
