//! ## Memo Test
//!
//! This walkthrough illustrates an integration test that utilizes a non-empty
//! struct as test input. This test asserts that the process of transferring
//! IBC messages preserves the `memo` field. For the purposes of this explanation,
//! the `memo` field is nothing more than a `String` field for carrying along
//! some arbitrary metadata as part of the transaction.
//!
//! The test in most of its entirety (some parts omitted for brevity) looks like this:
//!
<<<<<<< HEAD
//! ```nocompile
=======
//! ```no_run
//! # use serde_json as json;
//! # use ibc_relayer::config::{types::Memo, Config};
//! # use ibc_test_framework::ibc::denom::derive_ibc_denom;
//! # use ibc_test_framework::prelude::*;
//! # use ibc_test_framework::util::random::{random_string, random_u128_range};
//!
>>>>>>> 28afdf09
//! #[test]
//! fn test_memo() -> Result<(), Error> {
//!     let memo = Memo::new(random_string()).unwrap();
//!     let test = MemoTest { memo };
//!     run_binary_channel_test(&test)
//! }
//!
//! pub struct MemoTest {
//!     memo: Memo,
//! }
//!
//! impl TestOverrides for MemoTest {
//!     fn modify_relayer_config(&self, config: &mut Config) {
//!         for mut chain in config.chains.iter_mut() {
//!             chain.memo_prefix = self.memo.clone();
//!         }
//!     }
//! }
//!
//! impl BinaryChannelTest for MemoTest {
//!     fn run<ChainA: ChainHandle, ChainB: ChainHandle>(
//!         &self,
//!         _config: &TestConfig,
//!         _relayer: RelayerDriver,
//!         chains: ConnectedChains<ChainA, ChainB>,
//!         channel: ConnectedChannel<ChainA, ChainB>,
//!     ) -> Result<(), Error> {
//!         let denom_a = chains.node_a.denom();
//!
//!         let a_to_b_amount = random_u128_range(1000, 5000);
//!
//!         chains.node_a.chain_driver().ibc_transfer_token(
//!             &channel.port_a.as_ref(),
//!             &channel.channel_id_a.as_ref(),
//!             &chains.node_a.wallets().user1(),
//!             &chains.node_b.wallets().user1().address(),
//!             &denom_a.with_amount(a_to_b_amount).as_ref(),
//!         )?;
//!
//!         let denom_b = derive_ibc_denom(
//!             &channel.port_b.as_ref(),
//!             &channel.channel_id_b.as_ref(),
//!             &denom_a,
//!         )?;
//!
//!         chains.node_b.chain_driver().assert_eventual_wallet_amount(
//!             &chains.node_b.wallets().user1().address(),
//!             &denom_b.with_amount(a_to_b_amount).as_ref(),
//!         )?;
//!
//!         let tx_info = chains
//!             .node_b
//!             .chain_driver()
//!             .query_recipient_transactions(&chains.node_b.wallets().user1().address())?;
//!
//!         assert_tx_memo_equals(&tx_info, self.memo.as_str())?;
//!
//!         Ok(())
//!     }
//! }
//!
//! # fn assert_tx_memo_equals(tx_info: &json::Value, expected_memo: &str) -> Result<(), Error> {
//! #     debug!("comparing memo field from json value {}", tx_info);
//! #
//! #     let memo_field = &tx_info["txs"][0]["tx"]["body"]["memo"];
//! #
//! #     info!("memo field value: {}", memo_field);
//! #
//! #     let memo_str = memo_field
//! #         .as_str()
//! #         .ok_or_else(|| eyre!("expect memo string field to be present in JSON"))?;
//! #
//! #     assert_eq!(memo_str, expected_memo);
//! #
//! #     Ok(())
//! # }
//! ```
//!
//! This test runs initializes a `MemoTest` struct with a random string
//! in the `memo` field, then calls the `run_binary_channel_test` function
//! with it. The `TestOverrides` trait is implemented in order to set the
//! `memo_prefix` configuration value on the chains that are initialized
//! over the course of the test.
//!
//! At a high level, this test performs an IBC token transfer operation
//! from chain A to chain B. Once chain B has received the transaction
//! that chain A initialized, the test asserts that the value of the
//! memo string is indeed what we expected.
//!
//! The first two lines of the `run` function perform some necessary
//! setup for performing an IBC token transfer, namely fetching the
//! coin denomination of chain A as well as generating a random amount
//! of that denomination that will be sent to chain B. It then calls
//! the `ibc_token_transfer` function to generate a transaction with
//! this information, including the memo string that was generated
//! earlier, and sends it to chain B.
//!
//! Next, the `derive_ibc_denom` function is called in order to
//! calculate the appropriate amount of chain B's coin denomination
//! based on chain A's denomination and how much of that denomination
//! was sent over the transaction so that chain B can represent the
//! transferred value.
//!
//! The `assert_eventual_wallet_amount` function is then called on
//! chain B in order to confirm that the transaction was indeed
//! received by checking that chain B's wallet amount reflects the
//! expected updated value. The `query_recipient_transactions`
//! method is then called to fetch the memo value from the transaction
//! so that we can confirm that its value is indeed what we expect.
//!
//! You can find the file containing this test at `tools/integration-test/src/tests/memo.rs`.<|MERGE_RESOLUTION|>--- conflicted
+++ resolved
@@ -8,9 +8,6 @@
 //!
 //! The test in most of its entirety (some parts omitted for brevity) looks like this:
 //!
-<<<<<<< HEAD
-//! ```nocompile
-=======
 //! ```no_run
 //! # use serde_json as json;
 //! # use ibc_relayer::config::{types::Memo, Config};
@@ -18,7 +15,6 @@
 //! # use ibc_test_framework::prelude::*;
 //! # use ibc_test_framework::util::random::{random_string, random_u128_range};
 //!
->>>>>>> 28afdf09
 //! #[test]
 //! fn test_memo() -> Result<(), Error> {
 //!     let memo = Memo::new(random_string()).unwrap();
