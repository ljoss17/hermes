/*!
   Helper functions for bootstrapping a single full node.
*/
use core::time::Duration;
use eyre::eyre;
use std::sync::{Arc, RwLock};
use tracing::info;

use crate::chain::builder::ChainBuilder;
use crate::chain::config;
use crate::chain::driver::ChainDriver;
use crate::chain::ext::bootstrap::ChainBootstrapMethodsExt;
use crate::error::Error;
use crate::ibc::denom::Denom;
use crate::ibc::token::Token;
use crate::types::single::node::FullNode;
use crate::types::wallet::{TestWallets, Wallet};
use crate::util::random::{random_u128_range, random_u32};

/**
   Bootstrap a single full node with the provided [`ChainBuilder`] and
   a prefix for the chain ID.

   The function would generate random postfix attached to the end of
   a chain ID. So for example having a prefix `"alpha"` may generate
   a chain with an ID  like `"ibc-alpha-f5a2a988"`

   The bootstrap function also tries to use as many random parameters
   when initializing the chain, such as using random denomination
   and wallets. This is to help ensure that the test is written to
   only work with specific hardcoded parameters.

   TODO: Due to the limitation of the `gaiad` command, currently
   parameters such as the stake denomination (`stake`) and the wallet
   address prefix (`cosmos`) cannot be overridden. It would be
   great to be able to randomize these parameters in the future
   as well.
*/
pub fn bootstrap_single_node(
    builder: &ChainBuilder,
    prefix: &str,
    use_random_id: bool,
    config_modifier: impl FnOnce(&mut toml::Value) -> Result<(), Error>,
    genesis_modifier: impl FnOnce(&mut serde_json::Value) -> Result<(), Error>,
    chain_number: usize,
) -> Result<FullNode, Error> {
    let native_token_number = chain_number % builder.native_tokens.len();
    let native_token = &builder.native_tokens[native_token_number];
    let native_denom = Denom::base(native_token, native_token);

    let denom = if use_random_id {
        let random_coin = format!("coin{:x}", random_u32());
        Denom::base(&random_coin, &random_coin)
    } else {
        Denom::base("samoleans", "samoleans")
    };

    // Evmos requires of at least 1_000_000_000_000_000_000 or else there will be the
    // error `error during handshake: error on replay: validator set is nil in genesis and still empty after InitChain`
    // when running `evmosd start`.
    let initial_amount = random_u128_range(1_000_000_000_000_000_000, 2_000_000_000_000_000_000);

    let initial_native_token = Token::new(native_denom, initial_amount);
    let additional_native_token = initial_native_token
        .clone()
        .checked_add(1_000_000_000_000u64)
        .ok_or(Error::generic(eyre!(
            "error creating initial {} with additional amount",
            native_token
        )))?;
    let initial_coin = Token::new(denom.clone(), initial_amount);

    let chain_driver = builder.new_chain(prefix, use_random_id, chain_number)?;

    chain_driver.initialize()?;

    chain_driver.update_genesis_file("genesis.json", genesis_modifier)?;

    let validator = add_wallet(&chain_driver, "validator", use_random_id)?;
    let relayer = add_wallet(&chain_driver, "relayer", use_random_id)?;
    let user1 = add_wallet(&chain_driver, "user1", use_random_id)?;
    let user2 = add_wallet(&chain_driver, "user2", use_random_id)?;

    // Validator is given more tokens as they are required to vote on upgrade chain
    chain_driver.add_genesis_account(&validator.address, &[&additional_native_token])?;

    chain_driver.add_genesis_validator(&validator.id, &initial_native_token)?;

    chain_driver.add_genesis_account(&user1.address, &[&initial_native_token, &initial_coin])?;

    chain_driver.add_genesis_account(&user2.address, &[&initial_native_token, &initial_coin])?;

    chain_driver.add_genesis_account(&relayer.address, &[&initial_native_token, &initial_coin])?;

    chain_driver.collect_gen_txs()?;

    let log_level = std::env::var("CHAIN_LOG_LEVEL").unwrap_or_else(|_| "info".to_string());

    chain_driver.update_chain_config("config/config.toml", |config| {
        config::cosmos::set_log_level(config, &log_level)?;
        config::cosmos::set_rpc_port(config, chain_driver.rpc_port)?;
        config::cosmos::set_p2p_port(config, chain_driver.p2p_port)?;
        config::cosmos::set_pprof_port(config, chain_driver.pprof_port)?;
        config::cosmos::set_timeout_commit(config, Duration::from_secs(1))?;
        config::cosmos::set_timeout_propose(config, Duration::from_secs(1))?;
        config::cosmos::set_mode(config, "validator")?;
        config::cosmos::set_indexer(config, "kv")?;

        config_modifier(config)?;

        Ok(())
    })?;

    let minimum_gas = format!("0{}", native_token);
<<<<<<< HEAD
    chain_driver.update_chain_config("config/app.toml", |config| {
        config::cosmos::set_grpc_port(config, chain_driver.grpc_port)?;
        config::cosmos::enable_grpc(config)?;
        config::cosmos::disable_grpc_web(config)?;
        config::cosmos::disable_api(config)?;
        config::cosmos::set_minimum_gas_price(config, &minimum_gas)?;
=======
    chain_driver.update_chain_config("app.toml", |config| {
        if builder.ipv6_grpc {
            config::set_grpc_port_ipv6(config, chain_driver.grpc_port)?;
        } else {
            config::set_grpc_port(config, chain_driver.grpc_port)?;
        }
        config::enable_grpc(config)?;
        config::disable_grpc_web(config)?;
        config::disable_api(config)?;
        config::set_minimum_gas_price(config, &minimum_gas)?;
>>>>>>> 48a13a4b

        Ok(())
    })?;

    let process = chain_driver.start()?;

    chain_driver.assert_eventual_wallet_amount(&relayer.address, &initial_coin)?;

    info!(
        "started new chain {} at with home path {} and RPC address {}.",
        chain_driver.chain_id,
        chain_driver.home_path,
        chain_driver.rpc_address(),
    );

    info!(
        "user wallet for chain {} - id: {}, address: {}",
        chain_driver.chain_id, user1.id.0, user1.address.0,
    );

    info!(
        "you can manually interact with the chain using commands starting with:\n{} --home '{}' --node {}",
        chain_driver.command_path,
        chain_driver.home_path,
        chain_driver.rpc_address(),
    );

    let wallets = TestWallets {
        validator,
        relayer,
        user1,
        user2,
    };

    let node = FullNode {
        chain_driver,
        denom,
        wallets,
        process: Arc::new(RwLock::new(process)),
    };

    Ok(node)
}

fn add_wallet(driver: &ChainDriver, prefix: &str, use_random_id: bool) -> Result<Wallet, Error> {
    if use_random_id {
        let num = random_u32();
        let wallet_id = format!("{prefix}-{num:x}");
        driver.add_wallet(&wallet_id)
    } else {
        driver.add_wallet(prefix)
    }
}<|MERGE_RESOLUTION|>--- conflicted
+++ resolved
@@ -112,25 +112,16 @@
     })?;
 
     let minimum_gas = format!("0{}", native_token);
-<<<<<<< HEAD
     chain_driver.update_chain_config("config/app.toml", |config| {
-        config::cosmos::set_grpc_port(config, chain_driver.grpc_port)?;
+        if builder.ipv6_grpc {
+            config::cosmos::set_grpc_port_ipv6(config, chain_driver.grpc_port)?;
+        } else {
+            config::cosmos::set_grpc_port(config, chain_driver.grpc_port)?;
+        }
         config::cosmos::enable_grpc(config)?;
         config::cosmos::disable_grpc_web(config)?;
         config::cosmos::disable_api(config)?;
         config::cosmos::set_minimum_gas_price(config, &minimum_gas)?;
-=======
-    chain_driver.update_chain_config("app.toml", |config| {
-        if builder.ipv6_grpc {
-            config::set_grpc_port_ipv6(config, chain_driver.grpc_port)?;
-        } else {
-            config::set_grpc_port(config, chain_driver.grpc_port)?;
-        }
-        config::enable_grpc(config)?;
-        config::disable_grpc_web(config)?;
-        config::disable_api(config)?;
-        config::set_minimum_gas_price(config, &minimum_gas)?;
->>>>>>> 48a13a4b
 
         Ok(())
     })?;
