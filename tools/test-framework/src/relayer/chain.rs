--- conflicted
+++ resolved
@@ -433,16 +433,15 @@
         self.value().query_incentivized_packet(request)
     }
 
-<<<<<<< HEAD
+    fn query_consumer_chains(&self) -> Result<Vec<(ChainId, ClientId)>, Error> {
+        self.value().query_consumer_chains()
+    }
+
     fn query_upgrade(
         &self,
         request: QueryUpgradeRequest,
         height: Height,
     ) -> Result<(Upgrade, Option<MerkleProof>), Error> {
         self.value().query_upgrade(request, height)
-=======
-    fn query_consumer_chains(&self) -> Result<Vec<(ChainId, ClientId)>, Error> {
-        self.value().query_consumer_chains()
->>>>>>> 1520594f
     }
 }