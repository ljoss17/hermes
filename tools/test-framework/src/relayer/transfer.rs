/*!
   Functions for performing IBC transfer that works similar to
   `hermes tx ft-transfer`.
*/

use core::ops::Add;
use core::time::Duration;
use eyre::eyre;

use ibc_proto::google::protobuf::Any;
use ibc_relayer::chain::cosmos::tx::simple_send_tx;
use ibc_relayer::chain::cosmos::types::config::TxConfig;
use ibc_relayer::event::extract_packet_and_write_ack_from_tx;
use ibc_relayer::transfer::build_transfer_message as raw_build_transfer_message;
use ibc_relayer::transfer::TransferError;
use ibc_relayer_types::applications::transfer::error::Error as Ics20Error;
use ibc_relayer_types::core::ics04_channel::packet::Packet;
use ibc_relayer_types::core::ics04_channel::timeout::TimeoutHeight;
use ibc_relayer_types::timestamp::Timestamp;

use crate::error::{handle_generic_error, Error};
<<<<<<< HEAD
use crate::ibc::denom::Denom;
=======
use crate::ibc::token::TaggedTokenRef;
>>>>>>> 2122813a
use crate::types::id::{TaggedChannelIdRef, TaggedPortIdRef};
use crate::types::tagged::*;
use crate::types::wallet::{Wallet, WalletAddress};

pub fn build_transfer_message<SrcChain, DstChain>(
    port_id: &TaggedPortIdRef<'_, SrcChain, DstChain>,
    channel_id: &TaggedChannelIdRef<'_, SrcChain, DstChain>,
    sender: &MonoTagged<SrcChain, &Wallet>,
    recipient: &MonoTagged<DstChain, &WalletAddress>,
<<<<<<< HEAD
    denom: &MonoTagged<SrcChain, &Denom>,
    amount: u64,
    duration: Option<Duration>,
) -> Result<Any, Error> {
    let timeout_timestamp = Timestamp::now()
        .add(duration.unwrap_or_else(|| Duration::from_secs(60)))
=======
    token: &TaggedTokenRef<'_, SrcChain>,
    timeout: Duration,
) -> Result<Any, Error> {
    let timeout_timestamp = Timestamp::now()
        .add(timeout)
>>>>>>> 2122813a
        .map_err(handle_generic_error)?;

    let sender = sender
        .value()
        .address
        .0
        .parse()
        .map_err(|e| TransferError::token_transfer(Ics20Error::signer(e)))?;

    let receiver = recipient
        .value()
        .0
        .parse()
        .map_err(|e| TransferError::token_transfer(Ics20Error::signer(e)))?;

    Ok(raw_build_transfer_message(
        (*port_id.value()).clone(),
        (*channel_id.value()).clone(),
        token.value().amount,
        token.value().denom.to_string(),
        sender,
        receiver,
        TimeoutHeight::no_timeout(),
        timeout_timestamp,
    ))
}

/**
   Perform a simplified version of IBC token transfer for testing purpose.

   It makes use of the local time to construct a 60 seconds IBC timeout
   for testing. During test, all chains should have the same local clock.
   We are also not really interested in setting a timeout for most tests,
   so we just put an approximate 1 minute timeout as the timeout
   field is compulsary, and we want to avoid IBC timeout on CI.

   The other reason we do not allow precise timeout to be specified is
   because it requires accessing the counterparty chain to query for
   the parameters. This will complicate the API which is unnecessary
   in most cases.

   If tests require explicit timeout, they should explicitly construct the
   transfer message and pass it to send_tx.
*/
pub async fn ibc_token_transfer<SrcChain, DstChain>(
    tx_config: &MonoTagged<SrcChain, &TxConfig>,
    port_id: &TaggedPortIdRef<'_, SrcChain, DstChain>,
    channel_id: &TaggedChannelIdRef<'_, SrcChain, DstChain>,
    sender: &MonoTagged<SrcChain, &Wallet>,
    recipient: &MonoTagged<DstChain, &WalletAddress>,
<<<<<<< HEAD
    denom: &MonoTagged<SrcChain, &Denom>,
    amount: u64,
    duration: Option<Duration>,
) -> Result<Packet, Error> {
    let message = build_transfer_message(
        port_id, channel_id, sender, recipient, denom, amount, duration,
=======
    token: &TaggedTokenRef<'_, SrcChain>,
) -> Result<(), Error> {
    let message = build_transfer_message(
        port_id,
        channel_id,
        sender,
        recipient,
        token,
        Duration::from_secs(60),
>>>>>>> 2122813a
    )?;

    let events = simple_send_tx(tx_config.value(), &sender.value().key, vec![message]).await?;

    let (packet, _) = events[0]
        .iter()
        .find_map(|event| {
            if event.type_str == "send_packet" {
                extract_packet_and_write_ack_from_tx(event).ok()
            } else {
                None
            }
        })
        .ok_or_else(|| eyre!("failed to find send packet event"))?;

    Ok(packet)
}<|MERGE_RESOLUTION|>--- conflicted
+++ resolved
@@ -19,11 +19,7 @@
 use ibc_relayer_types::timestamp::Timestamp;
 
 use crate::error::{handle_generic_error, Error};
-<<<<<<< HEAD
-use crate::ibc::denom::Denom;
-=======
 use crate::ibc::token::TaggedTokenRef;
->>>>>>> 2122813a
 use crate::types::id::{TaggedChannelIdRef, TaggedPortIdRef};
 use crate::types::tagged::*;
 use crate::types::wallet::{Wallet, WalletAddress};
@@ -33,20 +29,11 @@
     channel_id: &TaggedChannelIdRef<'_, SrcChain, DstChain>,
     sender: &MonoTagged<SrcChain, &Wallet>,
     recipient: &MonoTagged<DstChain, &WalletAddress>,
-<<<<<<< HEAD
-    denom: &MonoTagged<SrcChain, &Denom>,
-    amount: u64,
-    duration: Option<Duration>,
-) -> Result<Any, Error> {
-    let timeout_timestamp = Timestamp::now()
-        .add(duration.unwrap_or_else(|| Duration::from_secs(60)))
-=======
     token: &TaggedTokenRef<'_, SrcChain>,
     timeout: Duration,
 ) -> Result<Any, Error> {
     let timeout_timestamp = Timestamp::now()
         .add(timeout)
->>>>>>> 2122813a
         .map_err(handle_generic_error)?;
 
     let sender = sender
@@ -97,24 +84,16 @@
     channel_id: &TaggedChannelIdRef<'_, SrcChain, DstChain>,
     sender: &MonoTagged<SrcChain, &Wallet>,
     recipient: &MonoTagged<DstChain, &WalletAddress>,
-<<<<<<< HEAD
-    denom: &MonoTagged<SrcChain, &Denom>,
-    amount: u64,
-    duration: Option<Duration>,
+    token: &TaggedTokenRef<'_, SrcChain>,
+    timeout: Option<Duration>,
 ) -> Result<Packet, Error> {
-    let message = build_transfer_message(
-        port_id, channel_id, sender, recipient, denom, amount, duration,
-=======
-    token: &TaggedTokenRef<'_, SrcChain>,
-) -> Result<(), Error> {
     let message = build_transfer_message(
         port_id,
         channel_id,
         sender,
         recipient,
         token,
-        Duration::from_secs(60),
->>>>>>> 2122813a
+        timeout.unwrap_or(Duration::from_secs(60)),
     )?;
 
     let events = simple_send_tx(tx_config.value(), &sender.value().key, vec![message]).await?;
