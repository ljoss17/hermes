--- conflicted
+++ resolved
@@ -15,10 +15,6 @@
 
 pub fn gas_config_for_test(native_token: String) -> GasConfig {
     let max_gas = 3000000;
-<<<<<<< HEAD
-    let gas_multiplier = 1.1;
-    let gas_price = GasPrice::new(0.003, native_token);
-=======
     let gas_multiplier = 1.5;
 
     // Provenance requires a high gas price
@@ -29,7 +25,6 @@
     };
 
     let gas_price = GasPrice::new(price, native_token);
->>>>>>> 1bf13191
 
     let default_gas = max_gas;
     let fee_granter = "".to_string();
