--- conflicted
+++ resolved
@@ -72,25 +72,6 @@
                 .as_array()
                 .ok_or_else(|| eyre!("expected array field"))?;
 
-<<<<<<< HEAD
-            let amount_str = balances
-                .iter()
-                .find(|a| {
-                    a.get("denom")
-                        .ok_or_else(|| eyre!("expected denom field"))
-                        .unwrap()
-                        == denom
-                })
-                .ok_or_else(|| eyre!("no entry with denom `{denom}` found"))?
-                .get("amount")
-                .ok_or_else(|| eyre!("expected amount field"))?
-                .as_str()
-                .ok_or_else(|| eyre!("expected amount to be in string format"))?;
-
-            let amount = Amount::from_str(amount_str).map_err(handle_generic_error)?;
-
-            Ok(amount)
-=======
             let amount_str = balances.iter().find(|a| {
                 a.get("denom")
                     .ok_or_else(|| eyre!("expected denom field"))
@@ -117,7 +98,6 @@
                     Ok(Amount::from_str("0").map_err(handle_generic_error)?)
                 }
             }
->>>>>>> ca3e46a8
         }
     }
 }
