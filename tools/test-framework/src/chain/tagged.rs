--- conflicted
+++ resolved
@@ -2,9 +2,6 @@
    Methods for tagged version of the chain driver.
 */
 
-use core::time::Duration;
-
-use ibc::core::ics04_channel::packet::Packet;
 use ibc_proto::google::protobuf::Any;
 use ibc_relayer::chain::cosmos::types::config::TxConfig;
 use serde_json as json;
@@ -65,48 +62,6 @@
     ) -> Result<(), Error>;
 
     /**
-<<<<<<< HEAD
-       Submits an IBC token transfer transaction to `Chain` to any other
-       `Counterparty` chain.
-
-       The following parameters are accepted:
-
-       - A `PortId` on `Chain` that corresponds to a channel connected to
-         `Counterparty`.
-
-       - A `ChannelId` on `Chain` that corresponds to a channel connected to
-         `Counterparty`.
-
-       - The [`Wallet`] of the sender on `Chain`.
-
-       - The [`WalletAddress`] address of the recipient on `Counterparty`.
-
-       - The denomination of the amount on `Chain`.
-
-       - The transfer amount.
-    */
-    fn ibc_transfer_token<Counterparty>(
-        &self,
-        port_id: &TaggedPortIdRef<Chain, Counterparty>,
-        channel_id: &TaggedChannelIdRef<Chain, Counterparty>,
-        sender: &MonoTagged<Chain, &Wallet>,
-        recipient: &MonoTagged<Counterparty, &WalletAddress>,
-        denom: &MonoTagged<Chain, &Denom>,
-        amount: u64,
-        duration: Option<Duration>,
-    ) -> Result<Packet, Error>;
-
-    fn local_transfer_token(
-        &self,
-        sender: &MonoTagged<Chain, &Wallet>,
-        recipient: &MonoTagged<Chain, &WalletAddress>,
-        amount: u64,
-        denom: &MonoTagged<Chain, &Denom>,
-    ) -> Result<(), Error>;
-
-    /**
-=======
->>>>>>> be9e846c
         Taggged version of [`query_recipient_transactions`].
 
         Query for the transactions related to a wallet on `Chain`
@@ -153,47 +108,6 @@
             .assert_eventual_wallet_amount(user.value(), target_amount, denom.value())
     }
 
-<<<<<<< HEAD
-    fn ibc_transfer_token<Counterparty>(
-        &self,
-        port_id: &TaggedPortIdRef<Chain, Counterparty>,
-        channel_id: &TaggedChannelIdRef<Chain, Counterparty>,
-        sender: &MonoTagged<Chain, &Wallet>,
-        recipient: &MonoTagged<Counterparty, &WalletAddress>,
-        denom: &MonoTagged<Chain, &Denom>,
-        amount: u64,
-        duration: Option<Duration>,
-    ) -> Result<Packet, Error> {
-        self.value().runtime.block_on(ibc_token_transfer(
-            &self.tx_config(),
-            port_id,
-            channel_id,
-            sender,
-            recipient,
-            denom,
-            amount,
-            duration,
-        ))
-    }
-
-    fn local_transfer_token(
-        &self,
-        sender: &MonoTagged<Chain, &Wallet>,
-        recipient: &MonoTagged<Chain, &WalletAddress>,
-        amount: u64,
-        denom: &MonoTagged<Chain, &Denom>,
-    ) -> Result<(), Error> {
-        local_transfer_token(
-            self.value(),
-            sender.value(),
-            recipient.value(),
-            amount,
-            denom.value(),
-        )
-    }
-
-=======
->>>>>>> be9e846c
     fn query_recipient_transactions(
         &self,
         recipient_address: &MonoTagged<Chain, &WalletAddress>,
