--- conflicted
+++ resolved
@@ -38,15 +38,9 @@
         channel_id: &TaggedChannelIdRef<Chain, Counterparty>,
         sender: &MonoTagged<Chain, &Wallet>,
         recipient: &MonoTagged<Counterparty, &WalletAddress>,
-<<<<<<< HEAD
-        denom: &MonoTagged<Chain, &Denom>,
-        amount: u64,
+        token: &TaggedTokenRef<Chain>,
         timeout: Option<Duration>,
     ) -> Result<Packet, Error>;
-=======
-        token: &TaggedTokenRef<Chain>,
-    ) -> Result<(), Error>;
->>>>>>> 2122813a
 
     fn local_transfer_token(
         &self,
@@ -63,28 +57,17 @@
         channel_id: &TaggedChannelIdRef<Chain, Counterparty>,
         sender: &MonoTagged<Chain, &Wallet>,
         recipient: &MonoTagged<Counterparty, &WalletAddress>,
-<<<<<<< HEAD
-        denom: &MonoTagged<Chain, &Denom>,
-        amount: u64,
+        token: &TaggedTokenRef<Chain>,
         timeout: Option<Duration>,
     ) -> Result<Packet, Error> {
-=======
-        token: &TaggedTokenRef<Chain>,
-    ) -> Result<(), Error> {
->>>>>>> 2122813a
         self.value().runtime.block_on(ibc_token_transfer(
             &self.tx_config(),
             port_id,
             channel_id,
             sender,
             recipient,
-<<<<<<< HEAD
-            denom,
-            amount,
+            token,
             timeout,
-=======
-            token,
->>>>>>> 2122813a
         ))
     }
 
